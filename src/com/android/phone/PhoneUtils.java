/*
 * Copyright (C) 2006 The Android Open Source Project
 *
 * Licensed under the Apache License, Version 2.0 (the "License");
 * you may not use this file except in compliance with the License.
 * You may obtain a copy of the License at
 *
 *      http://www.apache.org/licenses/LICENSE-2.0
 *
 * Unless required by applicable law or agreed to in writing, software
 * distributed under the License is distributed on an "AS IS" BASIS,
 * WITHOUT WARRANTIES OR CONDITIONS OF ANY KIND, either express or implied.
 * See the License for the specific language governing permissions and
 * limitations under the License.
 */

package com.android.phone;

import android.app.AlertDialog;
import android.app.Dialog;
import android.app.ProgressDialog;
import android.content.ComponentName;
import android.content.ContentResolver;
import android.content.Context;
import android.content.DialogInterface;
import android.content.Intent;
import android.content.ServiceConnection;
import android.content.pm.ApplicationInfo;
import android.content.pm.PackageManager;
import android.graphics.drawable.Drawable;
import android.media.AudioManager;
import android.net.Uri;
import android.os.AsyncResult;
import android.os.Handler;
import android.os.IBinder;
import android.os.Message;
import android.os.RemoteException;
import android.os.SystemProperties;
import android.telephony.PhoneNumberUtils;
import android.text.TextUtils;
import android.util.Log;
import android.view.KeyEvent;
import android.view.LayoutInflater;
import android.view.View;
import android.view.WindowManager;
import android.widget.EditText;
import android.widget.Toast;

import com.android.internal.telephony.Call;
import com.android.internal.telephony.CallStateException;
import com.android.internal.telephony.CallerInfo;
import com.android.internal.telephony.CallerInfoAsyncQuery;
import com.android.internal.telephony.Connection;
import com.android.internal.telephony.IExtendedNetworkService;
import com.android.internal.telephony.MmiCode;
import com.android.internal.telephony.Phone;
import com.android.internal.telephony.TelephonyProperties;
import com.android.internal.telephony.cdma.CdmaConnection;
import com.android.internal.telephony.CallManager;
import com.android.internal.telephony.sip.SipPhone;


import java.util.Hashtable;
import java.util.Iterator;
import java.util.List;

/**
 * Misc utilities for the Phone app.
 */
public class PhoneUtils {
    private static final String LOG_TAG = "PhoneUtils";
    private static final boolean DBG = (PhoneApp.DBG_LEVEL >= 2);

    /** Control stack trace for Audio Mode settings */
    private static final boolean DBG_SETAUDIOMODE_STACK = false;

    /** Identifier for the "Add Call" intent extra. */
    static final String ADD_CALL_MODE_KEY = "add_call_mode";

    // Return codes from placeCall()
    static final int CALL_STATUS_DIALED = 0;  // The number was successfully dialed
    static final int CALL_STATUS_DIALED_MMI = 1;  // The specified number was an MMI code
    static final int CALL_STATUS_FAILED = 2;  // The call failed

    // State of the Phone's audio modes
    // Each state can move to the other states, but within the state only certain
    //  transitions for AudioManager.setMode() are allowed.
    static final int AUDIO_IDLE = 0;  /** audio behaviour at phone idle */
    static final int AUDIO_RINGING = 1;  /** audio behaviour while ringing */
    static final int AUDIO_OFFHOOK = 2;  /** audio behaviour while in call. */
    private static int sAudioBehaviourState = AUDIO_IDLE;

    /** Speaker state, persisting between wired headset connection events */
    private static boolean sIsSpeakerEnabled = false;

    /** Hash table to store mute (Boolean) values based upon the connection.*/
    private static Hashtable<Connection, Boolean> sConnectionMuteTable =
        new Hashtable<Connection, Boolean>();

    /** Static handler for the connection/mute tracking */
    private static ConnectionHandler mConnectionHandler;

    /** Phone state changed event*/
    private static final int PHONE_STATE_CHANGED = -1;

    /** Define for not a special CNAP string */
    private static final int CNAP_SPECIAL_CASE_NO = -1;

    // Extended network service interface instance
    private static IExtendedNetworkService mNwService = null;
    // used to cancel MMI command after 15 seconds timeout for NWService requirement
    private static Message mMmiTimeoutCbMsg = null;

    /** Noise suppression status as selected by user */
    private static boolean sIsNoiseSuppressionEnabled = true;

    /**
     * Handler that tracks the connections and updates the value of the
     * Mute settings for each connection as needed.
     */
    private static class ConnectionHandler extends Handler {
        @Override
        public void handleMessage(Message msg) {
            AsyncResult ar = (AsyncResult) msg.obj;
            switch (msg.what) {
                case PHONE_STATE_CHANGED:
                    if (DBG) log("ConnectionHandler: updating mute state for each connection");

                    CallManager cm = (CallManager) ar.userObj;

                    // TODO check if mute is a phone base, or system wide base operation
                    // only to get active connection unmute here
                    Phone phone = cm.getDefaultPhone();
                    if (cm.hasActiveFgCall()) {
                        phone = cm.getActiveFgCall().getPhone();
                    } else if (cm.hasActiveRingingCall()) {
                        phone = cm.getFirstActiveRingingCall().getPhone();
                    }

                    // update the foreground connections, if there are new connections.
                    List<Connection> fgConnections = cm.getActiveFgCall().getConnections();
                    for (Connection cn : fgConnections) {
                        if (sConnectionMuteTable.get(cn) == null) {
                            sConnectionMuteTable.put(cn, Boolean.FALSE);
                        }
                    }

                    // update the background connections, if there are new connections.
                    List<Connection> bgConnections = cm.getFirstActiveBgCall().getConnections();
                    for (Connection cn : bgConnections) {
                        if (sConnectionMuteTable.get(cn) == null) {
                            sConnectionMuteTable.put(cn, Boolean.FALSE);
                        }
                    }

                    // Check to see if there are any lingering connections here
                    // (disconnected connections), use old-school iterators to avoid
                    // concurrent modification exceptions.
                    Connection cn;
                    for (Iterator<Connection> cnlist = sConnectionMuteTable.keySet().iterator();
                            cnlist.hasNext();) {
                        cn = cnlist.next();
                        if (!fgConnections.contains(cn) && !bgConnections.contains(cn)) {
                            if (DBG) log("connection: " + cn + "not accounted for, removing.");
                            cnlist.remove();
                        }
                    }

                    // Restore the mute state of the foreground call if we're not IDLE,
                    // otherwise just clear the mute state. This is really saying that
                    // as long as there is one or more connections, we should update
                    // the mute state with the earliest connection on the foreground
                    // call, and that with no connections, we should be back to a
                    // non-mute state.
                    if (cm.getState() != Phone.State.IDLE) {
                        restoreMuteState(phone);
                    } else {
                        setMuteInternal(phone, false);
                    }

                    break;
            }
        }
    }


    private static ServiceConnection ExtendedNetworkServiceConnection = new ServiceConnection() {
        public void onServiceConnected(ComponentName name, IBinder iBinder) {
            if (DBG) log("Extended NW onServiceConnected");
            mNwService = IExtendedNetworkService.Stub.asInterface(iBinder);
        }

        public void onServiceDisconnected(ComponentName arg0) {
            if (DBG) log("Extended NW onServiceDisconnected");
            mNwService = null;
        }
    };

    /**
     * Register the ConnectionHandler with the phone, to receive connection events
     */
    public static void initializeConnectionHandler(CallManager cm) {
        if (mConnectionHandler == null) {
            mConnectionHandler = new ConnectionHandler();
        }

        // pass over cm as user.obj
        cm.registerForPreciseCallStateChanged(mConnectionHandler, PHONE_STATE_CHANGED, cm);
        // Extended NW service
        Intent intent = new Intent("com.android.ussd.IExtendedNetworkService");
        cm.getDefaultPhone().getContext().bindService(intent,
                ExtendedNetworkServiceConnection, Context.BIND_AUTO_CREATE);
        if (DBG) log("Extended NW bindService IExtendedNetworkService");

    }

    /** This class is never instantiated. */
    private PhoneUtils() {
    }

    //static method to set the audio control state.
    static void setAudioControlState(int newState) {
        sAudioBehaviourState = newState;
    }

    /**
     * Answer the currently-ringing call.
     *
     * @return true if we answered the call, or false if there wasn't
     *         actually a ringing incoming call, or some other error occurred.
     *
     * @see answerAndEndHolding()
     * @see answerAndEndActive()
     */
    static boolean answerCall(Call ringing) {
        if (DBG) log("answerCall()...");

        // If the ringer is currently ringing and/or vibrating, stop it
        // right now (before actually answering the call.)
        PhoneApp.getInstance().getRinger().stopRing();

        PhoneUtils.setAudioControlState(PhoneUtils.AUDIO_OFFHOOK);

        boolean answered = false;
        PhoneApp app = PhoneApp.getInstance();
        Phone phone = ringing.getPhone();
        boolean phoneIsCdma = (phone.getPhoneType() == Phone.PHONE_TYPE_CDMA);
        BluetoothHandsfree bthf = null;

        if (phoneIsCdma) {
            // Stop any signalInfo tone being played when a Call waiting gets answered
            if (ringing.getState() == Call.State.WAITING) {
                final CallNotifier notifier = app.notifier;
                notifier.stopSignalInfoTone();
            }
        }

        if (ringing != null && ringing.isRinging()) {
            if (DBG) log("answerCall: call state = " + ringing.getState());
            try {
                if (phoneIsCdma) {
                    if (app.cdmaPhoneCallState.getCurrentCallState()
                            == CdmaPhoneCallState.PhoneCallState.IDLE) {
                        // This is the FIRST incoming call being answered.
                        // Set the Phone Call State to SINGLE_ACTIVE
                        app.cdmaPhoneCallState.setCurrentCallState(
                                CdmaPhoneCallState.PhoneCallState.SINGLE_ACTIVE);
                    } else {
                        // This is the CALL WAITING call being answered.
                        // Set the Phone Call State to CONF_CALL
                        app.cdmaPhoneCallState.setCurrentCallState(
                                CdmaPhoneCallState.PhoneCallState.CONF_CALL);
                        // Enable "Add Call" option after answering a Call Waiting as the user
                        // should be allowed to add another call in case one of the parties
                        // drops off
                        app.cdmaPhoneCallState.setAddCallMenuStateAfterCallWaiting(true);

                        // If a BluetoothHandsfree is valid we need to set the second call state
                        // so that the Bluetooth client can update the Call state correctly when
                        // a call waiting is answered from the Phone.
                        bthf = app.getBluetoothHandsfree();
                        if (bthf != null) {
                            bthf.cdmaSetSecondCallState(true);
                        }
                    }
                }

                //if (DBG) log("sPhone.acceptCall");
                PhoneApp.getInstance().mCM.acceptCall(ringing);
                answered = true;

                // Always reset to "unmuted" for a freshly-answered call
                setMute(phone, false);

                setAudioMode(phone.getContext(), AudioManager.MODE_IN_CALL);

                // Check is phone in any dock, and turn on speaker accordingly
                activateSpeakerIfDocked(phone);
            } catch (CallStateException ex) {
                Log.w(LOG_TAG, "answerCall: caught " + ex, ex);

                if (phoneIsCdma) {
                    // restore the cdmaPhoneCallState and bthf.cdmaSetSecondCallState:
                    app.cdmaPhoneCallState.setCurrentCallState(
                            app.cdmaPhoneCallState.getPreviousCallState());
                    if (bthf != null) {
                        bthf.cdmaSetSecondCallState(false);
                    }
                }
            }
        }
        return answered;
    }

    /**
     * Smart "hang up" helper method which hangs up exactly one connection,
     * based on the current Phone state, as follows:
     * <ul>
     * <li>If there's a ringing call, hang that up.
     * <li>Else if there's a foreground call, hang that up.
     * <li>Else if there's a background call, hang that up.
     * <li>Otherwise do nothing.
     * </ul>
     * @return true if we successfully hung up, or false
     *              if there were no active calls at all.
     */
    static boolean hangup(CallManager cm) {
        boolean hungup = false;
        Call ringing = cm.getFirstActiveRingingCall();
        Call fg = cm.getActiveFgCall();
        Call bg = cm.getFirstActiveBgCall();

        if (!ringing.isIdle()) {
            if (DBG) log("HANGUP ringing call");
            hungup = hangupRingingCall(ringing);
        } else if (!fg.isIdle()) {
            if (DBG) log("HANGUP foreground call");
            hungup = hangup(fg);
        } else if (!bg.isIdle()) {
            if (DBG) log("HANGUP background call");
            hungup = hangup(bg);
        }

        if (DBG) log("hungup=" + hungup);

        return hungup;
    }

<<<<<<< HEAD
    static boolean hangupRingingCall(Phone phone) {
        if (DBG) log("hangupRingingCall()...");
        Call ringing = phone.getRingingCall();
        Call.State state = ringing.getState();
=======
    static boolean hangupRingingCall(Call ringing) {
        if (DBG) log("hangup ringing call");
        int phoneType = ringing.getPhone().getPhoneType();
>>>>>>> 17509be3

        if (state == Call.State.INCOMING) {
            // Regular incoming call (with no other active calls)
            if (DBG) log("- regular incoming call: hangup()");
            return hangup(ringing);
        } else if (state == Call.State.WAITING) {
            // Call-waiting: there's an incoming call, but another call is
            // already active.
            // TODO: It would be better for the telephony layer to provide
            // a "hangupWaitingCall()" API that works on all devices,
            // rather than us having to check the phone type here and do
            // the notifier.sendCdmaCallWaitingReject() hack for CDMA phones.
            if (phone.getPhoneType() == Phone.PHONE_TYPE_CDMA) {
                // CDMA: Ringing call and Call waiting hangup is handled differently.
                // For Call waiting we DO NOT call the conventional hangup(call) function
                // as in CDMA we just want to hangup the Call waiting connection.
                if (DBG) log("- CDMA-specific call-waiting hangup");
                final CallNotifier notifier = PhoneApp.getInstance().notifier;
                notifier.sendCdmaCallWaitingReject();
                return true;
            } else {
                // Otherwise, the regular hangup() API works for
                // call-waiting calls too.
                if (DBG) log("- call-waiting call: hangup()");
                return hangup(ringing);
            }
        } else {
            // Unexpected state: the ringing call isn't INCOMING or
            // WAITING, so there's no reason to have called
            // hangupRingingCall() in the first place.
            // (Presumably the incoming call went away at the exact moment
            // we got here, so just do nothing.)
            Log.w(LOG_TAG, "hangupRingingCall: no INCOMING or WAITING call");
            return false;
        }
    }

    static boolean hangupActiveCall(Call foreground) {
        if (DBG) log("hangup active call");
        return hangup(foreground);
    }

    static boolean hangupHoldingCall(Call background) {
        if (DBG) log("hangup holding call");
        return hangup(background);
    }

    /**
     * Used in CDMA phones to end the complete Call session
     * @param phone the Phone object.
     * @return true if *any* call was successfully hung up
     */
    static boolean hangupRingingAndActive(Phone phone) {
        boolean hungUpRingingCall = false;
        boolean hungUpFgCall = false;
        Call ringingCall = phone.getRingingCall();
        Call fgCall = phone.getForegroundCall();

        // Hang up any Ringing Call
        if (!ringingCall.isIdle()) {
            if (DBG) log("endCallInternal: Hang up Ringing Call");
            hungUpRingingCall = hangupRingingCall(ringingCall);
        }

        // Hang up any Active Call
        if (!fgCall.isIdle()) {
            if (DBG) log("endCallInternal: Hang up Foreground Call");
            hungUpFgCall = hangupActiveCall(fgCall);
        }

        return hungUpRingingCall || hungUpFgCall;
    }

    /**
     * Trivial wrapper around Call.hangup(), except that we return a
     * boolean success code rather than throwing CallStateException on
     * failure.
     *
     * @return true if the call was successfully hung up, or false
     *         if the call wasn't actually active.
     */
    static boolean hangup(Call call) {
        try {
            call.hangup();
            return true;
        } catch (CallStateException ex) {
            Log.e(LOG_TAG, "Call hangup: caught " + ex, ex);
        }

        return false;
    }

    /**
     * Trivial wrapper around Connection.hangup(), except that we silently
     * do nothing (rather than throwing CallStateException) if the
     * connection wasn't actually active.
     */
    static void hangup(Connection c) {
        try {
            if (c != null) {
                c.hangup();
            }
        } catch (CallStateException ex) {
            Log.w(LOG_TAG, "Connection hangup: caught " + ex, ex);
        }
    }

    static boolean answerAndEndHolding(CallManager cm, Call ringing) {
        if (DBG) log("end holding & answer waiting: 1");
        if (!hangupHoldingCall(cm.getFirstActiveBgCall())) {
            Log.e(LOG_TAG, "end holding failed!");
            return false;
        }

        if (DBG) log("end holding & answer waiting: 2");
        return answerCall(ringing);

    }

    static boolean answerAndEndActive(CallManager cm, Call ringing) {
        if (DBG) log("answerAndEndActive()...");

        // Unlike the answerCall() method, we *don't* need to stop the
        // ringer or change audio modes here since the user is already
        // in-call, which means that the audio mode is already set
        // correctly, and that we wouldn't have started the ringer in the
        // first place.

        // hanging up the active call also accepts the waiting call
        if ( !hangupActiveCall(cm.getActiveFgCall())) {
            Log.w(LOG_TAG, "end active call failed!");
            return false;
        }

        return answerCall(ringing);
    }

    /**
     * For a CDMA phone, advance the call state upon making a new
     * outgoing call.
     *
     * <pre>
     *   IDLE -> SINGLE_ACTIVE
     * or
     *   SINGLE_ACTIVE -> THRWAY_ACTIVE
     * </pre>
     * @param app The phone instance.
     */
    private static void updateCdmaCallStateOnNewOutgoingCall(PhoneApp app) {
        if (app.cdmaPhoneCallState.getCurrentCallState() ==
            CdmaPhoneCallState.PhoneCallState.IDLE) {
            // This is the first outgoing call. Set the Phone Call State to ACTIVE
            app.cdmaPhoneCallState.setCurrentCallState(
                CdmaPhoneCallState.PhoneCallState.SINGLE_ACTIVE);
        } else {
            // This is the second outgoing call. Set the Phone Call State to 3WAY
            app.cdmaPhoneCallState.setCurrentCallState(
                CdmaPhoneCallState.PhoneCallState.THRWAY_ACTIVE);
        }
    }

    /**
     * Dial the number using the phone passed in.
     *
     * If the connection is establised, this method issues a sync call
     * that may block to query the caller info.
     * TODO: Change the logic to use the async query.
     *
     * @param context To perform the CallerInfo query.
     * @param phone the Phone object.
     * @param number to be dialed as requested by the user. This is
     * NOT the phone number to connect to. It is used only to build the
     * call card and to update the call log. See above for restrictions.
     * @param contactRef that triggered the call. Typically a 'tel:'
     * uri but can also be a 'content://contacts' one.
     * @param isEmergencyCall indicates that whether or not this is an
     * emergency call
     * @param gatewayUri Is the address used to setup the connection, null
     * if not using a gateway
     *
     * @return either CALL_STATUS_DIALED or CALL_STATUS_FAILED
     */
    public static int placeCall(Context context, Phone phone,
            String number, Uri contactRef, boolean isEmergencyCall, 
            Uri gatewayUri) {
        if (DBG) log("placeCall '" + number + "' GW:'" + gatewayUri + "'");
        boolean useGateway = false;
        if (null != gatewayUri &&
            !isEmergencyCall &&
            PhoneUtils.isRoutableViaGateway(number)) {  // Filter out MMI, OTA and other codes.
            useGateway = true;
        }

        int status = CALL_STATUS_DIALED;
        Connection connection;
        String numberToDial;
        if (useGateway) {
            // TODO: 'tel' should be a constant defined in framework base
            // somewhere (it is in webkit.)
            if (null == gatewayUri || !"tel".equals(gatewayUri.getScheme())) {
                Log.e(LOG_TAG, "Unsupported URL:" + gatewayUri);
                return CALL_STATUS_FAILED;
            }

<<<<<<< HEAD
            // We can use getSchemeSpecificPart because we don't allow #
            // in the gateway numbers (treated a fragment delim.) However
            // if we allow more complex gateway numbers sequence (with
            // passwords or whatnot) that use #, this may break.
            // TODO: Need to support MMI codes.
            numberToDial = gatewayUri.getSchemeSpecificPart();
        } else {
            numberToDial = number;
        }
=======
            Connection cn = PhoneApp.getInstance().mCM.dial(phone, number);
            if (DBG) log("===> phone.dial() returned: " + cn);
>>>>>>> 17509be3

        try {
            connection = phone.dial(numberToDial);
        } catch (CallStateException ex) {
            Log.e(LOG_TAG, "Exception dialing ", ex);
            connection = null;
        }

        int phoneType = phone.getPhoneType();

        // On GSM phones, null is returned for MMI codes
        if (null == connection) {
            if (phoneType == Phone.PHONE_TYPE_GSM && gatewayUri == null) {
                if (DBG) log("dialed MMI code: " + number);
                status = CALL_STATUS_DIALED_MMI;
                // Set dialed MMI command to service
                if (mNwService != null) {
                    try {
                        mNwService.setMmiString(number);
                        if (DBG) log("Extended NW bindService setUssdString (" + number + ")");
                    } catch (RemoteException e) {
                        mNwService = null;
                    }
                }
            } else {
                status = CALL_STATUS_FAILED;
            }
        } else {
            PhoneApp app = PhoneApp.getInstance();
            if (phoneType == Phone.PHONE_TYPE_CDMA) {
                updateCdmaCallStateOnNewOutgoingCall(app);
            }

            PhoneUtils.setAudioControlState(PhoneUtils.AUDIO_OFFHOOK);

            // Clean up the number to be displayed.
            if (phoneType == Phone.PHONE_TYPE_CDMA) {
                number = CdmaConnection.formatDialString(number);
            }
            number = PhoneNumberUtils.extractNetworkPortion(number);
            number = PhoneNumberUtils.convertKeypadLettersToDigits(number);
            number = PhoneNumberUtils.formatNumber(number);

            if (gatewayUri == null) {
                // phone.dial() succeeded: we're now in a normal phone call.
                // attach the URI to the CallerInfo Object if it is there,
                // otherwise just attach the Uri Reference.
                // if the uri does not have a "content" scheme, then we treat
                // it as if it does NOT have a unique reference.
                String content = context.getContentResolver().SCHEME_CONTENT;
                if ((contactRef != null) && (contactRef.getScheme().equals(content))) {
                    Object userDataObject = connection.getUserData();
                    if (userDataObject == null) {
                        connection.setUserData(contactRef);
                    } else {
                        // TODO: This branch is dead code, we have
                        // just created the connection which has
                        // no user data (null) by default.
                        if (userDataObject instanceof CallerInfo) {
                        ((CallerInfo) userDataObject).contactRefUri = contactRef;
                        } else {
                        ((CallerInfoToken) userDataObject).currentInfo.contactRefUri =
                            contactRef;
                        }
                    }
                }
            } else {
                // Get the caller info synchronously because we need the final
                // CallerInfo object to update the dialed number with the one
                // requested by the user (and not the provider's gateway number).
                CallerInfo info = null;
                String content = phone.getContext().getContentResolver().SCHEME_CONTENT;
                if ((contactRef != null) && (contactRef.getScheme().equals(content))) {
                    info = CallerInfo.getCallerInfo(context, contactRef);
                }

                // Fallback, lookup contact using the phone number if the
                // contact's URI scheme was not content:// or if is was but
                // the lookup failed.
                if (null == info) {
                    info = CallerInfo.getCallerInfo(context, number);
                }
                info.phoneNumber = number;
                connection.setUserData(info);
            }

            setAudioMode(phone.getContext(), AudioManager.MODE_IN_CALL);

            if (DBG) log("about to activate speaker");
            // Check is phone in any dock, and turn on speaker accordingly
            activateSpeakerIfDocked(phone);
        }

        return status;
    }

    /**
     * Wrapper function to control when to send an empty Flash command to the network.
     * Mainly needed for CDMA networks, such as scenarios when we need to send a blank flash
     * to the network prior to placing a 3-way call for it to be successful.
     */
    static void sendEmptyFlash(Phone phone) {
        if (phone.getPhoneType() == Phone.PHONE_TYPE_CDMA) {
            Call fgCall = phone.getForegroundCall();
            if (fgCall.getState() == Call.State.ACTIVE) {
                // Send the empty flash
                if (DBG) Log.d(LOG_TAG, "onReceive: (CDMA) sending empty flash to network");
                switchHoldingAndActive(phone.getBackgroundCall());
            }
        }
    }

    /**
     * @param heldCall is the background call want to be swapped
     */
    static void switchHoldingAndActive(Call heldCall) {
        try {
            if (DBG) log("switchHoldingAndActive");
            CallManager cm = PhoneApp.getInstance().mCM;
            if (heldCall.isIdle()) {
                // no heldCall, so it is to hold active call
                cm.switchHoldingAndActive(cm.getFgPhone().getBackgroundCall());
            } else {
                // has particular heldCall, so to switch
                cm.switchHoldingAndActive(heldCall);
            }
        } catch (CallStateException ex) {
            Log.w(LOG_TAG, "switchHoldingAndActive: caught " + ex, ex);
        }
    }

    /**
     * Restore the mute setting from the earliest connection of the
     * foreground call.
     */
    static Boolean restoreMuteState(Phone phone) {
        //get the earliest connection
        Connection c = phone.getForegroundCall().getEarliestConnection();

        // only do this if connection is not null.
        if (c != null) {

            int phoneType = phone.getPhoneType();

            // retrieve the mute value.
            Boolean shouldMute = null;

            // In CDMA, mute is not maintained per Connection. Single mute apply for
            // a call where  call can have multiple connections such as
            // Three way and Call Waiting.  Therefore retrieving Mute state for
            // latest connection can apply for all connection in that call
            if (phoneType == Phone.PHONE_TYPE_CDMA) {
                shouldMute = sConnectionMuteTable.get(
                        phone.getForegroundCall().getLatestConnection());
            } else if (phoneType == Phone.PHONE_TYPE_GSM) {
                shouldMute = sConnectionMuteTable.get(
                        phone.getForegroundCall().getEarliestConnection());
            }
            if (shouldMute == null) {
                if (DBG) log("problem retrieving mute value for this connection.");
                shouldMute = Boolean.FALSE;
            }

            // set the mute value and return the result.
            setMute (phone, shouldMute.booleanValue());
            return shouldMute;
        }
        return Boolean.valueOf(getMute (phone));
    }

    static void mergeCalls(Phone phone) {
        int phoneType = phone.getPhoneType();
        if (phoneType == Phone.PHONE_TYPE_GSM) {
            try {
                if (DBG) log("mergeCalls");
                phone.conference();
            } catch (CallStateException ex) {
                Log.w(LOG_TAG, "mergeCalls: caught " + ex, ex);
            }
        } else if (phoneType == Phone.PHONE_TYPE_CDMA) {
            if (DBG) log("mergeCalls");
            PhoneApp app = PhoneApp.getInstance();
            if (app.cdmaPhoneCallState.getCurrentCallState()
                    == CdmaPhoneCallState.PhoneCallState.THRWAY_ACTIVE) {
                // Set the Phone Call State to conference
                app.cdmaPhoneCallState.setCurrentCallState(
                        CdmaPhoneCallState.PhoneCallState.CONF_CALL);

                // Send flash cmd
                // TODO: Need to change the call from switchHoldingAndActive to
                // something meaningful as we are not actually trying to swap calls but
                // instead are merging two calls by sending a Flash command.
                switchHoldingAndActive(phone.getBackgroundCall());
            }
        } else {
            throw new IllegalStateException("Unexpected phone type: " + phoneType);
        }
    }

    static void separateCall(Connection c) {
        try {
            if (DBG) log("separateCall: " + c.getAddress());
            c.separate();
        } catch (CallStateException ex) {
            Log.w(LOG_TAG, "separateCall: caught " + ex, ex);
        }
    }

    /**
     * Handle the MMIInitiate message and put up an alert that lets
     * the user cancel the operation, if applicable.
     *
     * @param context context to get strings.
     * @param mmiCode the MmiCode object being started.
     * @param buttonCallbackMessage message to post when button is clicked.
     * @param previousAlert a previous alert used in this activity.
     * @return the dialog handle
     */
    static Dialog displayMMIInitiate(Context context,
                                          MmiCode mmiCode,
                                          Message buttonCallbackMessage,
                                          Dialog previousAlert) {
        if (DBG) log("displayMMIInitiate: " + mmiCode);
        if (previousAlert != null) {
            previousAlert.dismiss();
        }

        // The UI paradigm we are using now requests that all dialogs have
        // user interaction, and that any other messages to the user should
        // be by way of Toasts.
        //
        // In adhering to this request, all MMI initiating "OK" dialogs
        // (non-cancelable MMIs) that end up being closed when the MMI
        // completes (thereby showing a completion dialog) are being
        // replaced with Toasts.
        //
        // As a side effect, moving to Toasts for the non-cancelable MMIs
        // also means that buttonCallbackMessage (which was tied into "OK")
        // is no longer invokable for these dialogs.  This is not a problem
        // since the only callback messages we supported were for cancelable
        // MMIs anyway.
        //
        // A cancelable MMI is really just a USSD request. The term
        // "cancelable" here means that we can cancel the request when the
        // system prompts us for a response, NOT while the network is
        // processing the MMI request.  Any request to cancel a USSD while
        // the network is NOT ready for a response may be ignored.
        //
        // With this in mind, we replace the cancelable alert dialog with
        // a progress dialog, displayed until we receive a request from
        // the the network.  For more information, please see the comments
        // in the displayMMIComplete() method below.
        //
        // Anything that is NOT a USSD request is a normal MMI request,
        // which will bring up a toast (desribed above).
        // Optional code for Extended USSD running prompt
        if (mNwService != null) {
            if (DBG) log("running USSD code, displaying indeterminate progress.");
            // create the indeterminate progress dialog and display it.
            ProgressDialog pd = new ProgressDialog(context);
            CharSequence textmsg = "";
            try {
                textmsg = mNwService.getMmiRunningText();

            } catch (RemoteException e) {
                mNwService = null;
                textmsg = context.getText(R.string.ussdRunning);
            }
            if (DBG) log("Extended NW displayMMIInitiate (" + textmsg+ ")");
            pd.setMessage(textmsg);
            pd.setCancelable(false);
            pd.setIndeterminate(true);
            pd.getWindow().addFlags(WindowManager.LayoutParams.FLAG_DIM_BEHIND);
            pd.getWindow().setType(WindowManager.LayoutParams.TYPE_SYSTEM_DIALOG);
            pd.show();
            // trigger a 15 seconds timeout to clear this progress dialog
            mMmiTimeoutCbMsg = buttonCallbackMessage;
            try {
                mMmiTimeoutCbMsg.getTarget().sendMessageDelayed(buttonCallbackMessage, 15000);
            } catch(NullPointerException e) {
                mMmiTimeoutCbMsg = null;
            }
            return pd;
        }

        boolean isCancelable = (mmiCode != null) && mmiCode.isCancelable();

        if (!isCancelable) {
            if (DBG) log("not a USSD code, displaying status toast.");
            CharSequence text = context.getText(R.string.mmiStarted);
            Toast.makeText(context, text, Toast.LENGTH_SHORT)
                .show();
            return null;
        } else {
            if (DBG) log("running USSD code, displaying indeterminate progress.");

            // create the indeterminate progress dialog and display it.
            ProgressDialog pd = new ProgressDialog(context);
            pd.setMessage(context.getText(R.string.ussdRunning));
            pd.setCancelable(false);
            pd.setIndeterminate(true);
            pd.getWindow().addFlags(WindowManager.LayoutParams.FLAG_DIM_BEHIND);

            pd.show();

            return pd;
        }

    }

    /**
     * Handle the MMIComplete message and fire off an intent to display
     * the message.
     *
     * @param context context to get strings.
     * @param mmiCode MMI result.
     * @param previousAlert a previous alert used in this activity.
     */
    static void displayMMIComplete(final Phone phone, Context context, final MmiCode mmiCode,
            Message dismissCallbackMessage,
            AlertDialog previousAlert) {
        CharSequence text;
        int title = 0;  // title for the progress dialog, if needed.
        MmiCode.State state = mmiCode.getState();

        if (DBG) log("displayMMIComplete: state=" + state);
        // Clear timeout trigger message
        if(mMmiTimeoutCbMsg != null) {
            try{
                mMmiTimeoutCbMsg.getTarget().removeMessages(mMmiTimeoutCbMsg.what);
                if (DBG) log("Extended NW displayMMIComplete removeMsg");
            } catch (NullPointerException e) {
            }
            mMmiTimeoutCbMsg = null;
        }


        switch (state) {
            case PENDING:
                // USSD code asking for feedback from user.
                text = mmiCode.getMessage();
                if (DBG) log("- using text from PENDING MMI message: '" + text + "'");
                break;
            case CANCELLED:
                text = context.getText(R.string.mmiCancelled);
                break;
            case COMPLETE:
                if (PhoneApp.getInstance().getPUKEntryActivity() != null) {
                    // if an attempt to unPUK the device was made, we specify
                    // the title and the message here.
                    title = com.android.internal.R.string.PinMmi;
                    text = context.getText(R.string.puk_unlocked);
                    break;
                }
                // All other conditions for the COMPLETE mmi state will cause
                // the case to fall through to message logic in common with
                // the FAILED case.

            case FAILED:
                text = mmiCode.getMessage();
                if (DBG) log("- using text from MMI message: '" + text + "'");
                break;
            default:
                throw new IllegalStateException("Unexpected MmiCode state: " + state);
        }

        if (previousAlert != null) {
            previousAlert.dismiss();
        }

        // Check to see if a UI exists for the PUK activation.  If it does
        // exist, then it indicates that we're trying to unblock the PUK.
        PhoneApp app = PhoneApp.getInstance();
        if ((app.getPUKEntryActivity() != null) && (state == MmiCode.State.COMPLETE)) {
            if (DBG) log("displaying PUK unblocking progress dialog.");

            // create the progress dialog, make sure the flags and type are
            // set correctly.
            ProgressDialog pd = new ProgressDialog(app);
            pd.setTitle(title);
            pd.setMessage(text);
            pd.setCancelable(false);
            pd.setIndeterminate(true);
            pd.getWindow().setType(WindowManager.LayoutParams.TYPE_SYSTEM_DIALOG);
            pd.getWindow().addFlags(WindowManager.LayoutParams.FLAG_DIM_BEHIND);

            // display the dialog
            pd.show();

            // indicate to the Phone app that the progress dialog has
            // been assigned for the PUK unlock / SIM READY process.
            app.setPukEntryProgressDialog(pd);

        } else {
            // In case of failure to unlock, we'll need to reset the
            // PUK unlock activity, so that the user may try again.
            if (app.getPUKEntryActivity() != null) {
                app.setPukEntryActivity(null);
            }

            // A USSD in a pending state means that it is still
            // interacting with the user.
            if (state != MmiCode.State.PENDING) {
                if (DBG) log("MMI code has finished running.");

                // Replace response message with Extended Mmi wording
                if (mNwService != null) {
                    try {
                        text = mNwService.getUserMessage(text);
                    } catch (RemoteException e) {
                        mNwService = null;
                    }
                    if (DBG) log("Extended NW displayMMIInitiate (" + text + ")");
                    if (text == null || text.length() == 0)
                        return;
                }

                // displaying system alert dialog on the screen instead of
                // using another activity to display the message.  This
                // places the message at the forefront of the UI.
                AlertDialog newDialog = new AlertDialog.Builder(context)
                        .setMessage(text)
                        .setPositiveButton(R.string.ok, null)
                        .setCancelable(true)
                        .create();

                newDialog.getWindow().setType(
                        WindowManager.LayoutParams.TYPE_SYSTEM_DIALOG);
                newDialog.getWindow().addFlags(
                        WindowManager.LayoutParams.FLAG_DIM_BEHIND);

                newDialog.show();
            } else {
                if (DBG) log("USSD code has requested user input. Constructing input dialog.");

                // USSD MMI code that is interacting with the user.  The
                // basic set of steps is this:
                //   1. User enters a USSD request
                //   2. We recognize the request and displayMMIInitiate
                //      (above) creates a progress dialog.
                //   3. Request returns and we get a PENDING or COMPLETE
                //      message.
                //   4. These MMI messages are caught in the PhoneApp
                //      (onMMIComplete) and the InCallScreen
                //      (mHandler.handleMessage) which bring up this dialog
                //      and closes the original progress dialog,
                //      respectively.
                //   5. If the message is anything other than PENDING,
                //      we are done, and the alert dialog (directly above)
                //      displays the outcome.
                //   6. If the network is requesting more information from
                //      the user, the MMI will be in a PENDING state, and
                //      we display this dialog with the message.
                //   7. User input, or cancel requests result in a return
                //      to step 1.  Keep in mind that this is the only
                //      time that a USSD should be canceled.

                // inflate the layout with the scrolling text area for the dialog.
                LayoutInflater inflater = (LayoutInflater) context.getSystemService(
                        Context.LAYOUT_INFLATER_SERVICE);
                View dialogView = inflater.inflate(R.layout.dialog_ussd_response, null);

                // get the input field.
                final EditText inputText = (EditText) dialogView.findViewById(R.id.input_field);

                // specify the dialog's click listener, with SEND and CANCEL logic.
                final DialogInterface.OnClickListener mUSSDDialogListener =
                    new DialogInterface.OnClickListener() {
                        public void onClick(DialogInterface dialog, int whichButton) {
                            switch (whichButton) {
                                case DialogInterface.BUTTON_POSITIVE:
                                    phone.sendUssdResponse(inputText.getText().toString());
                                    break;
                                case DialogInterface.BUTTON_NEGATIVE:
                                    if (mmiCode.isCancelable()) {
                                        mmiCode.cancel();
                                    }
                                    break;
                            }
                        }
                    };

                // build the dialog
                final AlertDialog newDialog = new AlertDialog.Builder(context)
                        .setMessage(text)
                        .setView(dialogView)
                        .setPositiveButton(R.string.send_button, mUSSDDialogListener)
                        .setNegativeButton(R.string.cancel, mUSSDDialogListener)
                        .setCancelable(false)
                        .create();

                // attach the key listener to the dialog's input field and make
                // sure focus is set.
                final View.OnKeyListener mUSSDDialogInputListener =
                    new View.OnKeyListener() {
                        public boolean onKey(View v, int keyCode, KeyEvent event) {
                            switch (keyCode) {
                                case KeyEvent.KEYCODE_CALL:
                                case KeyEvent.KEYCODE_ENTER:
                                    phone.sendUssdResponse(inputText.getText().toString());
                                    newDialog.dismiss();
                                    return true;
                            }
                            return false;
                        }
                    };
                inputText.setOnKeyListener(mUSSDDialogInputListener);
                inputText.requestFocus();

                // set the window properties of the dialog
                newDialog.getWindow().setType(
                        WindowManager.LayoutParams.TYPE_SYSTEM_DIALOG);
                newDialog.getWindow().addFlags(
                        WindowManager.LayoutParams.FLAG_DIM_BEHIND);

                // now show the dialog!
                newDialog.show();
            }
        }
    }

    /**
     * Cancels the current pending MMI operation, if applicable.
     * @return true if we canceled an MMI operation, or false
     *         if the current pending MMI wasn't cancelable
     *         or if there was no current pending MMI at all.
     *
     * @see displayMMIInitiate
     */
    static boolean cancelMmiCode(Phone phone) {
        List<? extends MmiCode> pendingMmis = phone.getPendingMmiCodes();
        int count = pendingMmis.size();
        if (DBG) log("cancelMmiCode: num pending MMIs = " + count);

        boolean canceled = false;
        if (count > 0) {
            // assume that we only have one pending MMI operation active at a time.
            // I don't think it's possible to enter multiple MMI codes concurrently
            // in the phone UI, because during the MMI operation, an Alert panel
            // is displayed, which prevents more MMI code from being entered.
            MmiCode mmiCode = pendingMmis.get(0);
            if (mmiCode.isCancelable()) {
                mmiCode.cancel();
                canceled = true;
            }
        }

        //clear timeout message and pre-set MMI command
        if (mNwService != null) {
            try {
                mNwService.clearMmiString();
            } catch (RemoteException e) {
                mNwService = null;
            }
        }
        if (mMmiTimeoutCbMsg != null) {
            mMmiTimeoutCbMsg = null;
        }
        return canceled;
    }

    public static class VoiceMailNumberMissingException extends Exception {
        VoiceMailNumberMissingException() {
            super();
        }

        VoiceMailNumberMissingException(String msg) {
            super(msg);
        }
    }

    /**
     * Gets the phone number to be called from an intent.  Requires a Context
     * to access the contacts database, and a Phone to access the voicemail
     * number.
     *
     * <p>If <code>phone</code> is <code>null</code>, the function will return
     * <code>null</code> for <code>voicemail:</code> URIs;
     * if <code>context</code> is <code>null</code>, the function will return
     * <code>null</code> for person/phone URIs.</p>
     *
     * @param context a context to use (or
     * @param phone the phone on which the number would be called
     * @param intent the intent
     *
     * @throws VoiceMailNumberMissingException if <code>intent</code> contains
     *         a <code>voicemail:</code> URI, but <code>phone</code> does not
     *         have a voicemail number set.
     *
     * @return the phone number that would be called by the intent,
     *         or <code>null</code> if the number cannot be found.
     */
    static String getNumberFromIntent(Context context, Phone phone, Intent intent)
            throws VoiceMailNumberMissingException {
        final String number = PhoneNumberUtils.getNumberFromIntent(intent, context);

        // Check for a voicemail-dailing request.  If the voicemail number is
        // empty, throw a VoiceMailNumberMissingException.
        if (intent.getData().getScheme().equals("voicemail") &&
                (number == null || TextUtils.isEmpty(number)))
            throw new VoiceMailNumberMissingException();

        return number;
    }

    /**
     * Returns the caller-id info corresponding to the specified Connection.
     * (This is just a simple wrapper around CallerInfo.getCallerInfo(): we
     * extract a phone number from the specified Connection, and feed that
     * number into CallerInfo.getCallerInfo().)
     *
     * The returned CallerInfo may be null in certain error cases, like if the
     * specified Connection was null, or if we weren't able to get a valid
     * phone number from the Connection.
     *
     * Finally, if the getCallerInfo() call did succeed, we save the resulting
     * CallerInfo object in the "userData" field of the Connection.
     *
     * NOTE: This API should be avoided, with preference given to the
     * asynchronous startGetCallerInfo API.
     */
    static CallerInfo getCallerInfo(Context context, Connection c) {
        CallerInfo info = null;

        if (c != null) {
            //See if there is a URI attached.  If there is, this means
            //that there is no CallerInfo queried yet, so we'll need to
            //replace the URI with a full CallerInfo object.
            Object userDataObject = c.getUserData();
            if (userDataObject instanceof Uri) {
                info = CallerInfo.getCallerInfo(context, (Uri) userDataObject);
                if (info != null) {
                    c.setUserData(info);
                }
            } else {
                if (userDataObject instanceof CallerInfoToken) {
                    //temporary result, while query is running
                    info = ((CallerInfoToken) userDataObject).currentInfo;
                } else {
                    //final query result
                    info = (CallerInfo) userDataObject;
                }
                if (info == null) {
                    // No URI, or Existing CallerInfo, so we'll have to make do with
                    // querying a new CallerInfo using the connection's phone number.
                    String number = c.getAddress();

                    if (DBG) log("getCallerInfo: number = " + number);

                    if (!TextUtils.isEmpty(number)) {
                        info = CallerInfo.getCallerInfo(context, number);
                        if (info != null) {
                            c.setUserData(info);
                        }
                    }
                }
            }
        }
        return info;
    }

    /**
     * Class returned by the startGetCallerInfo call to package a temporary
     * CallerInfo Object, to be superceded by the CallerInfo Object passed
     * into the listener when the query with token mAsyncQueryToken is complete.
     */
    public static class CallerInfoToken {
        /**indicates that there will no longer be updates to this request.*/
        public boolean isFinal;

        public CallerInfo currentInfo;
        public CallerInfoAsyncQuery asyncQuery;
    }

    /**
     * Start a CallerInfo Query based on the earliest connection in the call.
     */
    static CallerInfoToken startGetCallerInfo(Context context, Call call,
            CallerInfoAsyncQuery.OnQueryCompleteListener listener, Object cookie) {
        PhoneApp app = PhoneApp.getInstance();
        Connection conn = null;
        int phoneType = app.phone.getPhoneType();
        if (phoneType == Phone.PHONE_TYPE_CDMA) {
            conn = call.getLatestConnection();
        } else if (phoneType == Phone.PHONE_TYPE_GSM) {
            conn = call.getEarliestConnection();
        } else {
            throw new IllegalStateException("Unexpected phone type: " + phoneType);
        }

        return startGetCallerInfo(context, conn, listener, cookie);
    }

    /**
     * place a temporary callerinfo object in the hands of the caller and notify
     * caller when the actual query is done.
     */
    static CallerInfoToken startGetCallerInfo(Context context, Connection c,
            CallerInfoAsyncQuery.OnQueryCompleteListener listener, Object cookie) {
        CallerInfoToken cit;

        if (c == null) {
            //TODO: perhaps throw an exception here.
            cit = new CallerInfoToken();
            cit.asyncQuery = null;
            return cit;
        }

        // There are now 3 states for the userdata.
        //   1. Uri - query has not been executed yet
        //   2. CallerInfoToken - query is executing, but has not completed.
        //   3. CallerInfo - query has executed.
        // In each case we have slightly different behaviour:
        //   1. If the query has not been executed yet (Uri or null), we start
        //      query execution asynchronously, and note it by attaching a
        //      CallerInfoToken as the userData.
        //   2. If the query is executing (CallerInfoToken), we've essentially
        //      reached a state where we've received multiple requests for the
        //      same callerInfo.  That means that once the query is complete,
        //      we'll need to execute the additional listener requested.
        //   3. If the query has already been executed (CallerInfo), we just
        //      return the CallerInfo object as expected.
        //   4. Regarding isFinal - there are cases where the CallerInfo object
        //      will not be attached, like when the number is empty (caller id
        //      blocking).  This flag is used to indicate that the
        //      CallerInfoToken object is going to be permanent since no
        //      query results will be returned.  In the case where a query
        //      has been completed, this flag is used to indicate to the caller
        //      that the data will not be updated since it is valid.
        //
        //      Note: For the case where a number is NOT retrievable, we leave
        //      the CallerInfo as null in the CallerInfoToken.  This is
        //      something of a departure from the original code, since the old
        //      code manufactured a CallerInfo object regardless of the query
        //      outcome.  From now on, we will append an empty CallerInfo
        //      object, to mirror previous behaviour, and to avoid Null Pointer
        //      Exceptions.
        Object userDataObject = c.getUserData();
        if (userDataObject instanceof Uri) {
            //create a dummy callerinfo, populate with what we know from URI.
            cit = new CallerInfoToken();
            cit.currentInfo = new CallerInfo();
            cit.asyncQuery = CallerInfoAsyncQuery.startQuery(QUERY_TOKEN, context,
                    (Uri) userDataObject, sCallerInfoQueryListener, c);
            cit.asyncQuery.addQueryListener(QUERY_TOKEN, listener, cookie);
            cit.isFinal = false;

            c.setUserData(cit);

            if (DBG) log("startGetCallerInfo: query based on Uri: " + userDataObject);

        } else if (userDataObject == null) {
            // No URI, or Existing CallerInfo, so we'll have to make do with
            // querying a new CallerInfo using the connection's phone number.
            String number = c.getAddress();

            cit = new CallerInfoToken();
            cit.currentInfo = new CallerInfo();

            // Store CNAP information retrieved from the Connection (we want to do this
            // here regardless of whether the number is empty or not).
            cit.currentInfo.cnapName =  c.getCnapName();
            cit.currentInfo.name = cit.currentInfo.cnapName; // This can still get overwritten
                                                             // by ContactInfo later
            cit.currentInfo.numberPresentation = c.getNumberPresentation();
            cit.currentInfo.namePresentation = c.getCnapNamePresentation();

            if (DBG) {
                log("startGetCallerInfo: number = " + number);
                log("startGetCallerInfo: CNAP Info from FW(1): name="
                    + cit.currentInfo.cnapName
                    + ", Name/Number Pres=" + cit.currentInfo.numberPresentation);
            }

            // handling case where number is null (caller id hidden) as well.
            if (!TextUtils.isEmpty(number)) {
                // Check for special CNAP cases and modify the CallerInfo accordingly
                // to be sure we keep the right information to display/log later
                number = modifyForSpecialCnapCases(context, cit.currentInfo, number,
                        cit.currentInfo.numberPresentation);

                cit.currentInfo.phoneNumber = number;
                // For scenarios where we may receive a valid number from the network but a
                // restricted/unavailable presentation, we do not want to perform a contact query
                // (see note on isFinal above). So we set isFinal to true here as well.
                if (cit.currentInfo.numberPresentation != Connection.PRESENTATION_ALLOWED) {
                    cit.isFinal = true;
                } else {
                    cit.asyncQuery = CallerInfoAsyncQuery.startQuery(QUERY_TOKEN, context,
                            number, sCallerInfoQueryListener, c);
                    cit.asyncQuery.addQueryListener(QUERY_TOKEN, listener, cookie);
                    cit.isFinal = false;
                }
            } else {
                // This is the case where we are querying on a number that
                // is null or empty, like a caller whose caller id is
                // blocked or empty (CLIR).  The previous behaviour was to
                // throw a null CallerInfo object back to the user, but
                // this departure is somewhat cleaner.
                if (DBG) log("startGetCallerInfo: No query to start, send trivial reply.");
                cit.isFinal = true; // please see note on isFinal, above.
            }

            c.setUserData(cit);

            if (DBG) log("startGetCallerInfo: query based on number: " + number);

        } else if (userDataObject instanceof CallerInfoToken) {
            // query is running, just tack on this listener to the queue.
            cit = (CallerInfoToken) userDataObject;

            // handling case where number is null (caller id hidden) as well.
            if (cit.asyncQuery != null) {
                cit.asyncQuery.addQueryListener(QUERY_TOKEN, listener, cookie);

                if (DBG) log("startGetCallerInfo: query already running, adding listener: " +
                        listener.getClass().toString());
            } else {
                // handling case where number/name gets updated later on by the network
                String updatedNumber = c.getAddress();
                if (DBG) log("startGetCallerInfo: updatedNumber initially = " + updatedNumber);
                if (!TextUtils.isEmpty(updatedNumber)) {
                    // Store CNAP information retrieved from the Connection
                    cit.currentInfo.cnapName =  c.getCnapName();
                    // This can still get overwritten by ContactInfo
                    cit.currentInfo.name = cit.currentInfo.cnapName;
                    cit.currentInfo.numberPresentation = c.getNumberPresentation();
                    cit.currentInfo.namePresentation = c.getCnapNamePresentation();

                    updatedNumber = modifyForSpecialCnapCases(context, cit.currentInfo,
                            updatedNumber, cit.currentInfo.numberPresentation);

                    cit.currentInfo.phoneNumber = updatedNumber;
                    if (DBG) log("startGetCallerInfo: updatedNumber=" + updatedNumber);
                    if (DBG) log("startGetCallerInfo: CNAP Info from FW(2): name="
                            + cit.currentInfo.cnapName
                            + ", Name/Number Pres=" + cit.currentInfo.numberPresentation);
                    // For scenarios where we may receive a valid number from the network but a
                    // restricted/unavailable presentation, we do not want to perform a contact query
                    // (see note on isFinal above). So we set isFinal to true here as well.
                    if (cit.currentInfo.numberPresentation != Connection.PRESENTATION_ALLOWED) {
                        cit.isFinal = true;
                    } else {
                        cit.asyncQuery = CallerInfoAsyncQuery.startQuery(QUERY_TOKEN, context,
                                updatedNumber, sCallerInfoQueryListener, c);
                        cit.asyncQuery.addQueryListener(QUERY_TOKEN, listener, cookie);
                        cit.isFinal = false;
                    }
                } else {
                    if (DBG) log("startGetCallerInfo: No query to attach to, send trivial reply.");
                    if (cit.currentInfo == null) {
                        cit.currentInfo = new CallerInfo();
                    }
                    // Store CNAP information retrieved from the Connection
                    cit.currentInfo.cnapName = c.getCnapName();  // This can still get
                                                                 // overwritten by ContactInfo
                    cit.currentInfo.name = cit.currentInfo.cnapName;
                    cit.currentInfo.numberPresentation = c.getNumberPresentation();
                    cit.currentInfo.namePresentation = c.getCnapNamePresentation();

                    if (DBG) log("startGetCallerInfo: CNAP Info from FW(3): name="
                            + cit.currentInfo.cnapName
                            + ", Name/Number Pres=" + cit.currentInfo.numberPresentation);
                    cit.isFinal = true; // please see note on isFinal, above.
                }
            }
        } else {
            cit = new CallerInfoToken();
            cit.currentInfo = (CallerInfo) userDataObject;
            cit.asyncQuery = null;
            cit.isFinal = true;
            // since the query is already done, call the listener.
            if (DBG) log("startGetCallerInfo: query already done, returning CallerInfo");
        }
        return cit;
    }

    /**
     * Implemented for CallerInfo.OnCallerInfoQueryCompleteListener interface.
     * Updates the connection's userData when called.
     */
    private static final int QUERY_TOKEN = -1;
    static CallerInfoAsyncQuery.OnQueryCompleteListener sCallerInfoQueryListener =
        new CallerInfoAsyncQuery.OnQueryCompleteListener () {
            public void onQueryComplete(int token, Object cookie, CallerInfo ci) {
                if (DBG) log("query complete, updating connection.userdata");
                Connection conn = (Connection) cookie;

                // Added a check if CallerInfo is coming from ContactInfo or from Connection.
                // If no ContactInfo, then we want to use CNAP information coming from network
                if (DBG) log("- onQueryComplete: CallerInfo:" + ci);
                if (ci.contactExists || ci.isEmergencyNumber() || ci.isVoiceMailNumber()) {
                    // If the number presentation has not been set by
                    // the ContactInfo, use the one from the
                    // connection.

                    // TODO: Need a new util method to merge the info
                    // from the Connection in a CallerInfo object.
                    // Here 'ci' is a new CallerInfo instance read
                    // from the DB. It has lost all the connection
                    // info preset before the query (see PhoneUtils
                    // line 1334). We should have a method to merge
                    // back into this new instance the info from the
                    // connection object not set by the DB. If the
                    // Connection already has a CallerInfo instance in
                    // userData, then we could use this instance to
                    // fill 'ci' in. The same routine could be used in
                    // PhoneUtils.
                    if (0 == ci.numberPresentation) {
                        ci.numberPresentation = conn.getNumberPresentation();
                    }
                } else {
                    CallerInfo newCi = getCallerInfo(null, conn);
                    if (newCi != null) {
                        newCi.phoneNumber = ci.phoneNumber; // To get formatted phone number
                        ci = newCi;
                    }
                }
                conn.setUserData(ci);
            }
        };


    /**
     * Returns a single "name" for the specified given a CallerInfo object.
     * If the name is null, return defaultString as the default value, usually
     * context.getString(R.string.unknown).
     */
    static String getCompactNameFromCallerInfo(CallerInfo ci, Context context) {
        if (DBG) log("getCompactNameFromCallerInfo: info = " + ci);

        String compactName = null;
        if (ci != null) {
            if (TextUtils.isEmpty(ci.name)) {
                // Perform any modifications for special CNAP cases to
                // the phone number being displayed, if applicable.
                compactName = modifyForSpecialCnapCases(context, ci, ci.phoneNumber,
                                                        ci.numberPresentation);
            } else {
                // Don't call modifyForSpecialCnapCases on regular name. See b/2160795.
                compactName = ci.name;
            }
        }

        if ((compactName == null) || (TextUtils.isEmpty(compactName))) {
            // If we're still null/empty here, then check if we have a presentation
            // string that takes precedence that we could return, otherwise display
            // "unknown" string.
            if (ci != null && ci.numberPresentation == Connection.PRESENTATION_RESTRICTED) {
                compactName = context.getString(R.string.private_num);
            } else if (ci != null && ci.numberPresentation == Connection.PRESENTATION_PAYPHONE) {
                compactName = context.getString(R.string.payphone);
            } else {
                compactName = context.getString(R.string.unknown);
            }
        }
        if (DBG) log("getCompactNameFromCallerInfo: compactName=" + compactName);
        return compactName;
    }

    /**
     * Returns true if the specified Call is a "conference call", meaning
     * that it owns more than one Connection object.  This information is
     * used to trigger certain UI changes that appear when a conference
     * call is active (like displaying the label "Conference call", and
     * enabling the "Manage conference" UI.)
     *
     * Watch out: This method simply checks the number of Connections,
     * *not* their states.  So if a Call has (for example) one ACTIVE
     * connection and one DISCONNECTED connection, this method will return
     * true (which is unintuitive, since the Call isn't *really* a
     * conference call any more.)
     *
     * @return true if the specified call has more than one connection (in any state.)
     */
    static boolean isConferenceCall(Call call) {
        // CDMA phones don't have the same concept of "conference call" as
        // GSM phones do; there's no special "conference call" state of
        // the UI or a "manage conference" function.  (Instead, when
        // you're in a 3-way call, all we can do is display the "generic"
        // state of the UI.)  So as far as the in-call UI is concerned,
        // Conference corresponds to generic display.
        PhoneApp app = PhoneApp.getInstance();
        int phoneType = app.phone.getPhoneType();
        if (phoneType == Phone.PHONE_TYPE_CDMA) {
            CdmaPhoneCallState.PhoneCallState state = app.cdmaPhoneCallState.getCurrentCallState();
            if ((state == CdmaPhoneCallState.PhoneCallState.CONF_CALL)
                    || ((state == CdmaPhoneCallState.PhoneCallState.THRWAY_ACTIVE)
                    && !app.cdmaPhoneCallState.IsThreeWayCallOrigStateDialing())) {
                return true;
            }
        } else if (phoneType == Phone.PHONE_TYPE_GSM) {
            List<Connection> connections = call.getConnections();
            if (connections != null && connections.size() > 1) {
                return true;
            }
        } else {
            throw new IllegalStateException("Unexpected phone type: " + phoneType);
        }
        return false;

        // TODO: We may still want to change the semantics of this method
        // to say that a given call is only really a conference call if
        // the number of ACTIVE connections, not the total number of
        // connections, is greater than one.  (See warning comment in the
        // javadoc above.)
        // Here's an implementation of that:
        //        if (connections == null) {
        //            return false;
        //        }
        //        int numActiveConnections = 0;
        //        for (Connection conn : connections) {
        //            if (DBG) log("  - CONN: " + conn + ", state = " + conn.getState());
        //            if (conn.getState() == Call.State.ACTIVE) numActiveConnections++;
        //            if (numActiveConnections > 1) {
        //                return true;
        //            }
        //        }
        //        return false;
    }

    /**
     * Launch the Dialer to start a new call.
     * This is just a wrapper around the ACTION_DIAL intent.
     */
    static void startNewCall(final CallManager cm) {
        // Sanity-check that this is OK given the current state of the phone.
        if (!okToAddCall(cm)) {
            Log.w(LOG_TAG, "startNewCall: can't add a new call in the current state");
            dumpCallManager();
            return;
        }

        // if applicable, mute the call while we're showing the add call UI.
        if (cm.hasActiveFgCall()) {
            setMuteInternal(cm.getActiveFgCall().getPhone(), true);
            // Inform the phone app that this mute state was NOT done
            // voluntarily by the User.
            PhoneApp.getInstance().setRestoreMuteOnInCallResume(true);
        }

        Intent intent = new Intent(Intent.ACTION_DIAL);
        intent.addFlags(Intent.FLAG_ACTIVITY_NEW_TASK);

        // when we request the dialer come up, we also want to inform
        // it that we're going through the "add call" option from the
        // InCallScreen / PhoneUtils.
        intent.putExtra(ADD_CALL_MODE_KEY, true);

        PhoneApp.getInstance().startActivity(intent);
    }

    static void turnOnSpeaker(Context context, boolean flag, boolean store) {
        if (DBG) log("turnOnSpeaker(flag=" + flag + ", store=" + store + ")...");
        AudioManager audioManager = (AudioManager) context.getSystemService(Context.AUDIO_SERVICE);

        audioManager.setSpeakerphoneOn(flag);
        // record the speaker-enable value
        if (store) {
            sIsSpeakerEnabled = flag;
        }
        if (flag) {
            NotificationMgr.getDefault().notifySpeakerphone();
        } else {
            NotificationMgr.getDefault().cancelSpeakerphone();
        }

        // We also need to make a fresh call to PhoneApp.updateWakeState()
        // any time the speaker state changes, since the screen timeout is
        // sometimes different depending on whether or not the speaker is
        // in use.
        PhoneApp app = PhoneApp.getInstance();
        app.updateWakeState();

        // Update the Proximity sensor based on speaker state
        app.updateProximitySensorMode(app.phone.getState());
    }

    /**
     * Restore the speaker mode, called after a wired headset disconnect
     * event.
     */
    static void restoreSpeakerMode(Context context) {
        if (DBG) log("restoreSpeakerMode, restoring to: " + sIsSpeakerEnabled);

        // change the mode if needed.
        if (isSpeakerOn(context) != sIsSpeakerEnabled) {
            turnOnSpeaker(context, sIsSpeakerEnabled, false);
        }
    }

    static boolean isSpeakerOn(Context context) {
        AudioManager audioManager = (AudioManager) context.getSystemService(Context.AUDIO_SERVICE);
        return audioManager.isSpeakerphoneOn();
    }


    static void turnOnNoiseSuppression(Context context, boolean flag, boolean store) {
        if (DBG) log("turnOnNoiseSuppression: " + flag);
        AudioManager audioManager = (AudioManager) context.getSystemService(Context.AUDIO_SERVICE);

        if (!context.getResources().getBoolean(R.bool.has_in_call_noise_suppression)) {
            return;
        }

        if (flag) {
            audioManager.setParameters("noise_suppression=auto");
        } else {
            audioManager.setParameters("noise_suppression=off");
        }

        // record the speaker-enable value
        if (store) {
            sIsNoiseSuppressionEnabled = flag;
        }

        // TODO: implement and manage ICON

    }

    static void restoreNoiseSuppression(Context context) {
        if (DBG) log("restoreNoiseSuppression, restoring to: " + sIsNoiseSuppressionEnabled);

        if (!context.getResources().getBoolean(R.bool.has_in_call_noise_suppression)) {
            return;
        }

        // change the mode if needed.
        if (isNoiseSuppressionOn(context) != sIsNoiseSuppressionEnabled) {
            turnOnNoiseSuppression(context, sIsNoiseSuppressionEnabled, false);
        }
    }

    static boolean isNoiseSuppressionOn(Context context) {

        if (!context.getResources().getBoolean(R.bool.has_in_call_noise_suppression)) {
            return false;
        }

        AudioManager audioManager = (AudioManager) context.getSystemService(Context.AUDIO_SERVICE);
        String noiseSuppression = audioManager.getParameters("noise_suppression");
        if (DBG) log("isNoiseSuppressionOn: " + noiseSuppression);
        if (noiseSuppression.contains("off")) {
            return false;
        } else {
            return true;
        }
    }

    /**
     * Wrapper around Phone.setMute() that also updates the mute icon in
     * the status bar.
     *
     * All muting / unmuting from the in-call UI should go through this
     * wrapper.
     */
    static void setMute(Phone phone, boolean muted) {
        // make the call to mute the audio
        setMuteInternal(phone, muted);

        // update the foreground connections to match.  This includes
        // all the connections on conference calls.
        for (Connection cn : phone.getForegroundCall().getConnections()) {
            if (sConnectionMuteTable.get(cn) == null) {
                if (DBG) log("problem retrieving mute value for this connection.");
            }
            sConnectionMuteTable.put(cn, Boolean.valueOf(muted));
        }
    }

    /**
     * Internally used muting function.  All UI calls should use {@link setMute}
     */
    static void setMuteInternal(Phone phone, boolean muted) {
        if (DBG) log("setMute: " + muted);
        Context context = phone.getContext();
        boolean routeToAudioManager =
            context.getResources().getBoolean(R.bool.send_mic_mute_to_AudioManager);
        if (routeToAudioManager) {
            AudioManager audioManager =
                (AudioManager) phone.getContext().getSystemService(Context.AUDIO_SERVICE);
            if (DBG) log(" setMicrophoneMute: " + muted);
            audioManager.setMicrophoneMute(muted);
        } else {
            phone.setMute(muted);
        }
        if (muted) {
            NotificationMgr.getDefault().notifyMute();
        } else {
            NotificationMgr.getDefault().cancelMute();
        }
    }

    static boolean getMute(Phone phone) {
        Context context = phone.getContext();
        boolean routeToAudioManager =
            context.getResources().getBoolean(R.bool.send_mic_mute_to_AudioManager);
        if (routeToAudioManager) {
            AudioManager audioManager =
                (AudioManager) phone.getContext().getSystemService(Context.AUDIO_SERVICE);
            return audioManager.isMicrophoneMute();
        } else {
            return phone.getMute();
        }
    }

    /**
     * A really simple wrapper around AudioManager.setMode(),
     * with a bit of extra logging to help debug the exact
     * timing (and call stacks) for all our setMode() calls.
     *
     * Also, add additional state monitoring to determine
     * whether or not certain calls to change the audio mode
     * are ignored.
     */
    /* package */ static void setAudioMode(Context context, int mode) {
        if (DBG) Log.d(LOG_TAG, "setAudioMode(" + audioModeToString(mode) + ")...");

        //decide whether or not to ignore the audio setting
        boolean ignore = false;

        switch (sAudioBehaviourState) {
            case AUDIO_RINGING:
                ignore = ((mode == AudioManager.MODE_NORMAL) || (mode == AudioManager.MODE_IN_CALL));
                break;
            case AUDIO_OFFHOOK:
                ignore = ((mode == AudioManager.MODE_NORMAL) || (mode == AudioManager.MODE_RINGTONE));
                break;
            case AUDIO_IDLE:
            default:
                ignore = (mode == AudioManager.MODE_IN_CALL);
                break;
        }

        if (!ignore) {
            AudioManager audioManager =
                    (AudioManager) context.getSystemService(Context.AUDIO_SERVICE);
            // Enable stack dump only when actively debugging ("new Throwable()" is expensive!)
            if (DBG_SETAUDIOMODE_STACK) Log.d(LOG_TAG, "Stack:", new Throwable("stack dump"));
            audioManager.setMode(mode);
        } else {
            if (DBG) Log.d(LOG_TAG, "setAudioMode(), state is " + sAudioBehaviourState +
                    " ignoring " + audioModeToString(mode) + " request");
        }
    }
    private static String audioModeToString(int mode) {
        switch (mode) {
            case AudioManager.MODE_INVALID: return "MODE_INVALID";
            case AudioManager.MODE_CURRENT: return "MODE_CURRENT";
            case AudioManager.MODE_NORMAL: return "MODE_NORMAL";
            case AudioManager.MODE_RINGTONE: return "MODE_RINGTONE";
            case AudioManager.MODE_IN_CALL: return "MODE_IN_CALL";
            default: return String.valueOf(mode);
        }
    }

    /**
     * Handles the wired headset button while in-call.
     *
     * This is called from the PhoneApp, not from the InCallScreen,
     * since the HEADSETHOOK button means "mute or unmute the current
     * call" *any* time a call is active, even if the user isn't actually
     * on the in-call screen.
     *
     * @return true if we consumed the event.
     */
    /* package */ static boolean handleHeadsetHook(Phone phone, KeyEvent event) {
        if (DBG) log("handleHeadsetHook()..." + event.getAction() + " " + event.getRepeatCount());

        // If the phone is totally idle, we ignore HEADSETHOOK events
        // (and instead let them fall through to the media player.)
        if (phone.getState() == Phone.State.IDLE) {
            return false;
        }

        // Ok, the phone is in use.
        // The headset button button means "Answer" if an incoming call is
        // ringing.  If not, it toggles the mute / unmute state.
        //
        // And in any case we *always* consume this event; this means
        // that the usual mediaplayer-related behavior of the headset
        // button will NEVER happen while the user is on a call.

        final boolean hasRingingCall = !phone.getRingingCall().isIdle();
        final boolean hasActiveCall = !phone.getForegroundCall().isIdle();
        final boolean hasHoldingCall = !phone.getBackgroundCall().isIdle();

        if (hasRingingCall &&
            event.getRepeatCount() == 0 &&
            event.getAction() == KeyEvent.ACTION_UP) {
            // If an incoming call is ringing, answer it (just like with the
            // CALL button):
            int phoneType = phone.getPhoneType();
            if (phoneType == Phone.PHONE_TYPE_CDMA) {
                answerCall(phone.getRingingCall());
            } else if (phoneType == Phone.PHONE_TYPE_GSM) {
                if (hasActiveCall && hasHoldingCall) {
                    if (DBG) log("handleHeadsetHook: ringing (both lines in use) ==> answer!");
                    answerAndEndActive(PhoneApp.getInstance().mCM, phone.getRingingCall());
                } else {
                    if (DBG) log("handleHeadsetHook: ringing ==> answer!");
                    answerCall(phone.getRingingCall());  // Automatically holds the current active call,
                                        // if there is one
                }
            } else {
                throw new IllegalStateException("Unexpected phone type: " + phoneType);
            }
        } else {
            // No incoming ringing call.
            if (event.isLongPress()) {
                if (DBG) log("handleHeadsetHook: longpress -> hangup");
                hangup(phone.getRingingCall());
            }
            else if (event.getAction() == KeyEvent.ACTION_UP &&
                     event.getRepeatCount() == 0) {
                Connection c = phone.getForegroundCall().getLatestConnection();
                // If it is NOT an emg #, toggle the mute state. Otherwise, ignore the hook.
                if (c != null && !PhoneNumberUtils.isEmergencyNumber(c.getAddress())) {
                    if (getMute(phone)) {
                        if (DBG) log("handleHeadsetHook: UNmuting...");
                        setMute(phone, false);
                    } else {
                        if (DBG) log("handleHeadsetHook: muting...");
                        setMute(phone, true);
                    }
                }
            }
        }

        // Even if the InCallScreen is the current activity, there's no
        // need to force it to update, because (1) if we answered a
        // ringing call, the InCallScreen will imminently get a phone
        // state change event (causing an update), and (2) if we muted or
        // unmuted, the setMute() call automagically updates the status
        // bar, and there's no "mute" indication in the InCallScreen
        // itself (other than the menu item, which only ever stays
        // onscreen for a second anyway.)
        // TODO: (2) isn't entirely true anymore. Once we return our result
        // to the PhoneApp, we ask InCallScreen to update its control widgets
        // in case we changed mute or speaker state and phones with touch-
        // screen [toggle] buttons need to update themselves.

        return true;
    }

    /**
     * Look for ANY connections on the phone that qualify as being
     * disconnected.
     *
     * @return true if we find a connection that is disconnected over
     * all the phone's call objects.
     */
    /* package */ static boolean hasDisconnectedConnections(Phone phone) {
        return hasDisconnectedConnections(phone.getForegroundCall()) ||
                hasDisconnectedConnections(phone.getBackgroundCall()) ||
                hasDisconnectedConnections(phone.getRingingCall());
    }

    /**
     * Iterate over all connections in a call to see if there are any
     * that are not alive (disconnected or idle).
     *
     * @return true if we find a connection that is disconnected, and
     * pending removal via
     * {@link com.android.internal.telephony.gsm.GsmCall#clearDisconnected()}.
     */
    private static final boolean hasDisconnectedConnections(Call call) {
        // look through all connections for non-active ones.
        for (Connection c : call.getConnections()) {
            if (!c.isAlive()) {
                return true;
            }
        }
        return false;
    }

    //
    // Misc UI policy helper functions
    //

    /**
     * @return true if we're allowed to swap calls, given the current
     * state of the Phone.
     */
    /* package */ static boolean okToSwapCalls(CallManager cm) {
        int phoneType = cm.getDefaultPhone().getPhoneType();
        if (phoneType == Phone.PHONE_TYPE_CDMA) {
            // CDMA: "Swap" is enabled only when the phone reaches a *generic*.
            // state by either accepting a Call Waiting or by merging two calls
            PhoneApp app = PhoneApp.getInstance();
            return (app.cdmaPhoneCallState.getCurrentCallState()
                    == CdmaPhoneCallState.PhoneCallState.CONF_CALL);
        } else if (phoneType == Phone.PHONE_TYPE_GSM ||
                phoneType == Phone.PHONE_TYPE_SIP) {
            // GSM: "Swap" is available if both lines are in use and there's no
            // incoming call.  (Actually we need to verify that the active
            // call really is in the ACTIVE state and the holding call really
            // is in the HOLDING state, since you *can't* actually swap calls
            // when the foreground call is DIALING or ALERTING.)
            return !cm.hasActiveRingingCall()
                    && (cm.getActiveFgCall().getState() == Call.State.ACTIVE)
                    && (cm.getFirstActiveBgCall().getState() == Call.State.HOLDING);
        } else {
            throw new IllegalStateException("Unexpected phone type: " + phoneType);
        }
    }

    /**
     * @return true if we're allowed to merge calls, given the current
     * state of the Phone.
     */
    /* package */ static boolean okToMergeCalls(CallManager cm) {
        int phoneType = cm.getFgPhone().getPhoneType();
        if (phoneType == Phone.PHONE_TYPE_CDMA) {
            // CDMA: "Merge" is enabled only when the user is in a 3Way call.
            PhoneApp app = PhoneApp.getInstance();
            return ((app.cdmaPhoneCallState.getCurrentCallState()
                    == CdmaPhoneCallState.PhoneCallState.THRWAY_ACTIVE)
                    && !app.cdmaPhoneCallState.IsThreeWayCallOrigStateDialing());
        } else if (phoneType == Phone.PHONE_TYPE_GSM) {
            // GSM: "Merge" is available if both lines are in use and there's no
            // incoming call, *and* the current conference isn't already
            // "full".
            // TODO: shall move all okToMerge logic to CallManager
            return !cm.hasActiveRingingCall() &&
            cm.hasActiveFgCall() && cm.hasActiveBgCall() &&
            cm.canConference(cm.getFirstActiveBgCall());
        } else {
            throw new IllegalStateException("Unexpected phone type: " + phoneType);
        }
    }

    /**
     * @return true if the UI should let you add a new call, given the current
     * state of the Phone.
     */
    /* package */ static boolean okToAddCall(CallManager cm) {
        Phone phone = cm.getActiveFgCall().getPhone();

        int phoneType = phone.getPhoneType();
        final Call.State fgCallState = cm.getActiveFgCall().getState();
        if (phoneType == Phone.PHONE_TYPE_CDMA) {
           // CDMA: "Add call" menu item is only enabled when the call is in
           // - ForegroundCall is in ACTIVE state
           // - After 30 seconds of user Ignoring/Missing a Call Waiting call.
            PhoneApp app = PhoneApp.getInstance();
            return ((fgCallState == Call.State.ACTIVE)
                    && (app.cdmaPhoneCallState.getAddCallMenuStateAfterCallWaiting()));
        } else if (phoneType == Phone.PHONE_TYPE_GSM
                || phoneType == Phone.PHONE_TYPE_SIP) {
            // GSM: "Add call" is available only if ALL of the following are true:
            // - There's no incoming ringing call
            // - There's < 2 lines in use
            // - The foreground call is ACTIVE or IDLE or DISCONNECTED.
            //   (We mainly need to make sure it *isn't* DIALING or ALERTING.)
            final boolean hasRingingCall = cm.hasActiveRingingCall();
            final boolean hasActiveCall = cm.hasActiveFgCall();
            final boolean hasHoldingCall = cm.hasActiveBgCall();
            final boolean allLinesTaken = hasActiveCall && hasHoldingCall;

            return !hasRingingCall
                    && !allLinesTaken
                    && ((fgCallState == Call.State.ACTIVE)
                        || (fgCallState == Call.State.IDLE)
                        || (fgCallState == Call.State.DISCONNECTED));
        } else {
            throw new IllegalStateException("Unexpected phone type: " + phoneType);
        }
    }

    /**
     * Based on the input CNAP number string,
     * @return _RESTRICTED or _UNKNOWN for all the special CNAP strings.
     * Otherwise, return CNAP_SPECIAL_CASE_NO.
     */
    private static int checkCnapSpecialCases(String n) {
        if (n.equals("PRIVATE") ||
                n.equals("P") ||
                n.equals("RES")) {
            if (DBG) log("checkCnapSpecialCases, PRIVATE string: " + n);
            return Connection.PRESENTATION_RESTRICTED;
        } else if (n.equals("UNAVAILABLE") ||
                n.equals("UNKNOWN") ||
                n.equals("UNA") ||
                n.equals("U")) {
            if (DBG) log("checkCnapSpecialCases, UNKNOWN string: " + n);
            return Connection.PRESENTATION_UNKNOWN;
        } else {
            if (DBG) log("checkCnapSpecialCases, normal str. number: " + n);
            return CNAP_SPECIAL_CASE_NO;
        }
    }

    /**
     * Handles certain "corner cases" for CNAP. When we receive weird phone numbers
     * from the network to indicate different number presentations, convert them to
     * expected number and presentation values within the CallerInfo object.
     * @param number number we use to verify if we are in a corner case
     * @param presentation presentation value used to verify if we are in a corner case
     * @return the new String that should be used for the phone number
     */
    /* package */ static String modifyForSpecialCnapCases(Context context, CallerInfo ci,
            String number, int presentation) {
        // Obviously we return number if ci == null, but still return number if
        // number == null, because in these cases the correct string will still be
        // displayed/logged after this function returns based on the presentation value.
        if (ci == null || number == null) return number;

        if (DBG) log("modifyForSpecialCnapCases: initially, number=" + number
                + ", presentation=" + presentation + " ci " + ci);

        // "ABSENT NUMBER" is a possible value we could get from the network as the
        // phone number, so if this happens, change it to "Unknown" in the CallerInfo
        // and fix the presentation to be the same.
        if (number.equals(context.getString(R.string.absent_num))
                && presentation == Connection.PRESENTATION_ALLOWED) {
            number = context.getString(R.string.unknown);
            ci.numberPresentation = Connection.PRESENTATION_UNKNOWN;
        }

        // Check for other special "corner cases" for CNAP and fix them similarly. Corner
        // cases only apply if we received an allowed presentation from the network, so check
        // if we think we have an allowed presentation, or if the CallerInfo presentation doesn't
        // match the presentation passed in for verification (meaning we changed it previously
        // because it's a corner case and we're being called from a different entry point).
        if (ci.numberPresentation == Connection.PRESENTATION_ALLOWED
                || (ci.numberPresentation != presentation
                        && presentation == Connection.PRESENTATION_ALLOWED)) {
            int cnapSpecialCase = checkCnapSpecialCases(number);
            if (cnapSpecialCase != CNAP_SPECIAL_CASE_NO) {
                // For all special strings, change number & numberPresentation.
                if (cnapSpecialCase == Connection.PRESENTATION_RESTRICTED) {
                    number = context.getString(R.string.private_num);
                } else if (cnapSpecialCase == Connection.PRESENTATION_UNKNOWN) {
                    number = context.getString(R.string.unknown);
                }
                if (DBG) log("SpecialCnap: number=" + number
                        + "; presentation now=" + cnapSpecialCase);
                ci.numberPresentation = cnapSpecialCase;
            }
        }
        if (DBG) log("modifyForSpecialCnapCases: returning number string=" + number);
        return number;
    }

    //
    // Support for 3rd party phone service providers.
    //

    /**
     * Check if all the provider's info is present in the intent.
     * @param intent Expected to have the provider's extra.
     * @return true if the intent has all the extras to build the
     * in-call screen's provider info overlay.
     */
    /* package */ static boolean hasPhoneProviderExtras(Intent intent) {
        if (null == intent) {
            return false;
        }
        final String name = intent.getStringExtra(InCallScreen.EXTRA_GATEWAY_PROVIDER_PACKAGE);
        final String gatewayUri = intent.getStringExtra(InCallScreen.EXTRA_GATEWAY_URI);

        return !TextUtils.isEmpty(name) && !TextUtils.isEmpty(gatewayUri);
    }

    /**
     * Copy all the expected extras set when a 3rd party provider is
     * used from the source intent to the destination one.  Checks all
     * the required extras are present, if any is missing, none will
     * be copied.
     * @param src Intent which may contain the provider's extras.
     * @param dst Intent where a copy of the extras will be added if applicable.
     */
    /* package */ static void checkAndCopyPhoneProviderExtras(Intent src, Intent dst) {
        if (!hasPhoneProviderExtras(src)) {
            Log.d(LOG_TAG, "checkAndCopyPhoneProviderExtras: some or all extras are missing.");
            return;
        }

        dst.putExtra(InCallScreen.EXTRA_GATEWAY_PROVIDER_PACKAGE,
                     src.getStringExtra(InCallScreen.EXTRA_GATEWAY_PROVIDER_PACKAGE));
        dst.putExtra(InCallScreen.EXTRA_GATEWAY_URI,
                     src.getStringExtra(InCallScreen.EXTRA_GATEWAY_URI));
    }

    /**
     * Get the provider's label from the intent.
     * @param context to lookup the provider's package name.
     * @param intent with an extra set to the provider's package name.
     * @return The provider's application label. null if an error
     * occurred during the lookup of the package name or the label.
     */
    /* package */ static CharSequence getProviderLabel(Context context, Intent intent) {
        String packageName = intent.getStringExtra(InCallScreen.EXTRA_GATEWAY_PROVIDER_PACKAGE);
        PackageManager pm = context.getPackageManager();

        try {
            ApplicationInfo info = pm.getApplicationInfo(packageName, 0);

            return pm.getApplicationLabel(info);
        } catch (PackageManager.NameNotFoundException e) {
            return null;
        }
    }

    /**
     * Get the provider's icon.
     * @param context to lookup the provider's icon.
     * @param intent with an extra set to the provider's package name.
     * @return The provider's application icon. null if an error occured during the icon lookup.
     */
    /* package */ static Drawable getProviderIcon(Context context, Intent intent) {
        String packageName = intent.getStringExtra(InCallScreen.EXTRA_GATEWAY_PROVIDER_PACKAGE);
        PackageManager pm = context.getPackageManager();

        try {
            return pm.getApplicationIcon(packageName);
        } catch (PackageManager.NameNotFoundException e) {
            return null;
        }
    }

    /**
     * Return the gateway uri from the intent.
     * @param intent With the gateway uri extra.
     * @return The gateway URI or null if not found.
     */
    /* package */ static Uri getProviderGatewayUri(Intent intent) {
        String uri = intent.getStringExtra(InCallScreen.EXTRA_GATEWAY_URI);
        return TextUtils.isEmpty(uri) ? null : Uri.parse(uri);
    }

    /**
     * Return a formatted version of the uri's scheme specific
     * part. E.g for 'tel:12345678', return '1-234-5678'.
     * @param uri A 'tel:' URI with the gateway phone number.
     * @return the provider's address (from the gateway uri) formatted
     * for user display. null if uri was null or its scheme was not 'tel:'.
     */
    /* package */ static String formatProviderUri(Uri uri) {
        if (null != uri) {
            if ("tel".equals(uri.getScheme())) {
                return PhoneNumberUtils.formatNumber(uri.getSchemeSpecificPart());
            } else {
                return uri.toString();
            }
        }
        return null;
    }

    /**
     * Check if a phone number can be route through a 3rd party
     * gateway. The number must be a global phone number in numerical
     * form (1-800-666-SEXY won't work).
     *
     * MMI codes and the like cannot be used as a dial number for the
     * gateway either.
     *
     * @param number To be dialed via a 3rd party gateway.
     * @return true If the number can be routed through the 3rd party network.
     */
    /* package */ static boolean isRoutableViaGateway(String number) {
        if (TextUtils.isEmpty(number)) {
            return false;
        }
        number = PhoneNumberUtils.stripSeparators(number);
        if (!number.equals(PhoneNumberUtils.convertKeypadLettersToDigits(number))) {
            return false;
        }
        number = PhoneNumberUtils.extractNetworkPortion(number);
        return PhoneNumberUtils.isGlobalPhoneNumber(number);
    }

   /**
    * This function is called when phone answers or places a call.
    * Check if the phone is in a car dock or desk dock.
    * If yes, turn on the speaker, when no wired or BT headsets are connected.
    * Otherwise do nothing.
    */
    private static void activateSpeakerIfDocked(Phone phone) {
        if (DBG) log("activateSpeakerIfDocked()...");

        if (PhoneApp.mDockState == Intent.EXTRA_DOCK_STATE_DESK ||
                PhoneApp.mDockState == Intent.EXTRA_DOCK_STATE_CAR) {
            if (DBG) log("activateSpeakerIfDocked(): In a dock -> may need to turn on speaker.");
            PhoneApp app = PhoneApp.getInstance();
            BluetoothHandsfree bthf = app.getBluetoothHandsfree();

            if (!app.isHeadsetPlugged() && !(bthf != null && bthf.isAudioOn())) {
                turnOnSpeaker(phone.getContext(), true, true);
            }
        }
    }


    /**
     * Returns whether the phone is in ECM ("Emergency Callback Mode") or not.
     */
    /* package */ static boolean isPhoneInEcm(Phone phone) {
        if ((phone != null) && TelephonyCapabilities.supportsEcm(phone)) {
            // For phones that support ECM, return true iff PROPERTY_INECM_MODE == "true".
            // TODO: There ought to be a better API for this than just
            // exposing a system property all the way up to the app layer,
            // probably a method like "inEcm()" provided by the telephony
            // layer.
            String ecmMode =
                    SystemProperties.get(TelephonyProperties.PROPERTY_INECM_MODE);
            if (ecmMode != null) {
                return ecmMode.equals("true");
<<<<<<< HEAD
            }
        }
        return false;
=======
            }
        }
        return false;
    }

    public static Phone pickPhoneBasedOnNumber(CallManager cm, String number) {

        if (DBG) log("pickPhone based on '" + number);

        Phone phone  = cm.getDefaultPhone();

        if (PhoneNumberUtils.isUriNumber(number)) {
            for (Object obj : cm.getAllPhones()) {
                if (obj instanceof SipPhone) {
                    phone = (Phone) obj;
                    break;
                }
            }
        }

        return phone;
>>>>>>> 17509be3
    }

    public static boolean isRealIncomingCall(Call.State state) {
        return (state == Call.State.INCOMING && !PhoneApp.getInstance().mCM.hasActiveFgCall());

    }

    //
    // General phone and call state debugging/testing code
    //

    /* package */ static void dumpCallState(Phone phone) {
        PhoneApp app = PhoneApp.getInstance();
        Log.d(LOG_TAG, "dumpCallState():");
        Log.d(LOG_TAG, "- Phone: " + phone + ", name = " + phone.getPhoneName()
              + ", state = " + phone.getState());

        StringBuilder b = new StringBuilder(128);

        Call call = phone.getForegroundCall();
        b.setLength(0);
        b.append("  - FG call: ").append(call.getState());
        b.append(" isAlive ").append(call.getState().isAlive());
        b.append(" isRinging ").append(call.getState().isRinging());
        b.append(" isDialing ").append(call.getState().isDialing());
        b.append(" isIdle ").append(call.isIdle());
        b.append(" hasConnections ").append(call.hasConnections());
        Log.d(LOG_TAG, b.toString());

        call = phone.getBackgroundCall();
        b.setLength(0);
        b.append("  - BG call: ").append(call.getState());
        b.append(" isAlive ").append(call.getState().isAlive());
        b.append(" isRinging ").append(call.getState().isRinging());
        b.append(" isDialing ").append(call.getState().isDialing());
        b.append(" isIdle ").append(call.isIdle());
        b.append(" hasConnections ").append(call.hasConnections());
        Log.d(LOG_TAG, b.toString());

        call = phone.getRingingCall();
        b.setLength(0);
        b.append("  - RINGING call: ").append(call.getState());
        b.append(" isAlive ").append(call.getState().isAlive());
        b.append(" isRinging ").append(call.getState().isRinging());
        b.append(" isDialing ").append(call.getState().isDialing());
        b.append(" isIdle ").append(call.isIdle());
        b.append(" hasConnections ").append(call.hasConnections());
        Log.d(LOG_TAG, b.toString());


        final boolean hasRingingCall = !phone.getRingingCall().isIdle();
        final boolean hasActiveCall = !phone.getForegroundCall().isIdle();
        final boolean hasHoldingCall = !phone.getBackgroundCall().isIdle();
        final boolean allLinesTaken = hasActiveCall && hasHoldingCall;
        b.setLength(0);
        b.append("  - hasRingingCall ").append(hasRingingCall);
        b.append(" hasActiveCall ").append(hasActiveCall);
        b.append(" hasHoldingCall ").append(hasHoldingCall);
        b.append(" allLinesTaken ").append(allLinesTaken);
        Log.d(LOG_TAG, b.toString());

        // On CDMA phones, dump out the CdmaPhoneCallState too:
        if (phone.getPhoneType() == Phone.PHONE_TYPE_CDMA) {
            if (app.cdmaPhoneCallState != null) {
                Log.d(LOG_TAG, "  - CDMA call state: "
                      + app.cdmaPhoneCallState.getCurrentCallState());
            } else {
                Log.d(LOG_TAG, "  - CDMA device, but null cdmaPhoneCallState!");
            }
        }

        // Watch out: the isRinging() call below does NOT tell us anything
        // about the state of the telephony layer; it merely tells us whether
        // the Ringer manager is currently playing the ringtone.
        boolean ringing = app.getRinger().isRinging();
        Log.d(LOG_TAG, "  - Ringer state: " + ringing);
    }

    private static void log(String msg) {
        Log.d(LOG_TAG, msg);
    }

    static void dumpCallManager() {
        Call call;
        CallManager cm = PhoneApp.getInstance().mCM;
        StringBuilder b = new StringBuilder(128);

        Log.d(LOG_TAG, "############### dumpCallManager() ##############");
        Log.d(LOG_TAG, "CallManager: " + cm
                + ", state = " + cm.getState());
        b.setLength(0);
        call = cm.getActiveFgCall();
        b.append(" - FG call: ").append(cm.hasActiveFgCall()? "YES ": "NO ");
        b.append(call);
        b.append( "  State: ").append(cm.getActiveFgCallState());
        b.append( "  Conn: ").append(cm.getFgCallConnections());
        Log.d(LOG_TAG, b.toString());
        b.setLength(0);
        call = cm.getFirstActiveBgCall();
        b.append(" - BG call: ").append(cm.hasActiveBgCall()? "YES ": "NO ");
        b.append(call);
        b.append( "  State: ").append(cm.getFirstActiveBgCall().getState());
        b.append( "  Conn: ").append(cm.getBgCallConnections());
        Log.d(LOG_TAG, b.toString());
        b.setLength(0);
        call = cm.getFirstActiveRingingCall();
        b.append(" - RINGING call: ").append(cm.hasActiveRingingCall()? "YES ": "NO ");
        b.append(call);
        b.append( "  State: ").append(cm.getFirstActiveRingingCall().getState());
        Log.d(LOG_TAG, b.toString());



        for (Phone phone : CallManager.getInstance().getAllPhones()) {
            if (phone != null) {
                Log.d(LOG_TAG, "Phone: " + phone + ", name = " + phone.getPhoneName()
                        + ", state = " + phone.getState());
                b.setLength(0);
                call = phone.getForegroundCall();
                b.append(" - FG call: ").append(call);
                b.append( "  State: ").append(call.getState());
                b.append( "  Conn: ").append(call.hasConnections());
                Log.d(LOG_TAG, b.toString());
                b.setLength(0);
                call = phone.getBackgroundCall();
                b.append(" - BG call: ").append(call);
                b.append( "  State: ").append(call.getState());
                b.append( "  Conn: ").append(call.hasConnections());
                Log.d(LOG_TAG, b.toString());b.setLength(0);
                call = phone.getRingingCall();
                b.append(" - RINGING call: ").append(call);
                b.append( "  State: ").append(call.getState());
                b.append( "  Conn: ").append(call.hasConnections());
                Log.d(LOG_TAG, b.toString());
            }
        }

        Log.d(LOG_TAG, "############## END dumpCallManager() ###############");
    }

}<|MERGE_RESOLUTION|>--- conflicted
+++ resolved
@@ -346,16 +346,10 @@
         return hungup;
     }
 
-<<<<<<< HEAD
-    static boolean hangupRingingCall(Phone phone) {
-        if (DBG) log("hangupRingingCall()...");
-        Call ringing = phone.getRingingCall();
-        Call.State state = ringing.getState();
-=======
     static boolean hangupRingingCall(Call ringing) {
         if (DBG) log("hangup ringing call");
         int phoneType = ringing.getPhone().getPhoneType();
->>>>>>> 17509be3
+        Call.State state = ringing.getState();
 
         if (state == Call.State.INCOMING) {
             // Regular incoming call (with no other active calls)
@@ -368,7 +362,7 @@
             // a "hangupWaitingCall()" API that works on all devices,
             // rather than us having to check the phone type here and do
             // the notifier.sendCdmaCallWaitingReject() hack for CDMA phones.
-            if (phone.getPhoneType() == Phone.PHONE_TYPE_CDMA) {
+            if (phoneType == Phone.PHONE_TYPE_CDMA) {
                 // CDMA: Ringing call and Call waiting hangup is handled differently.
                 // For Call waiting we DO NOT call the conventional hangup(call) function
                 // as in CDMA we just want to hangup the Call waiting connection.
@@ -560,7 +554,6 @@
                 return CALL_STATUS_FAILED;
             }
 
-<<<<<<< HEAD
             // We can use getSchemeSpecificPart because we don't allow #
             // in the gateway numbers (treated a fragment delim.) However
             // if we allow more complex gateway numbers sequence (with
@@ -570,13 +563,9 @@
         } else {
             numberToDial = number;
         }
-=======
-            Connection cn = PhoneApp.getInstance().mCM.dial(phone, number);
-            if (DBG) log("===> phone.dial() returned: " + cn);
->>>>>>> 17509be3
 
         try {
-            connection = phone.dial(numberToDial);
+            connection = PhoneApp.getInstance().mCM.dial(phone, numberToDial);
         } catch (CallStateException ex) {
             Log.e(LOG_TAG, "Exception dialing ", ex);
             connection = null;
@@ -2283,11 +2272,6 @@
                     SystemProperties.get(TelephonyProperties.PROPERTY_INECM_MODE);
             if (ecmMode != null) {
                 return ecmMode.equals("true");
-<<<<<<< HEAD
-            }
-        }
-        return false;
-=======
             }
         }
         return false;
@@ -2309,7 +2293,6 @@
         }
 
         return phone;
->>>>>>> 17509be3
     }
 
     public static boolean isRealIncomingCall(Call.State state) {
