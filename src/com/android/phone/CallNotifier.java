/*
 * Copyright (C) 2006 The Android Open Source Project
 *
 * Licensed under the Apache License, Version 2.0 (the "License");
 * you may not use this file except in compliance with the License.
 * You may obtain a copy of the License at
 *
 *      http://www.apache.org/licenses/LICENSE-2.0
 *
 * Unless required by applicable law or agreed to in writing, software
 * distributed under the License is distributed on an "AS IS" BASIS,
 * WITHOUT WARRANTIES OR CONDITIONS OF ANY KIND, either express or implied.
 * See the License for the specific language governing permissions and
 * limitations under the License.
 */

package com.android.phone;

import com.android.internal.telephony.Call;
import com.android.internal.telephony.CallerInfo;
import com.android.internal.telephony.CallerInfoAsyncQuery;
import com.android.internal.telephony.cdma.CdmaCallWaitingNotification;
import com.android.internal.telephony.cdma.SignalToneUtil;
import com.android.internal.telephony.cdma.CdmaInformationRecords.CdmaDisplayInfoRec;
import com.android.internal.telephony.cdma.CdmaInformationRecords.CdmaSignalInfoRec;
import com.android.internal.telephony.Connection;
import com.android.internal.telephony.Phone;
import com.android.internal.telephony.PhoneBase;
import com.android.internal.telephony.CallManager;

import android.app.ActivityManagerNative;
import android.content.Context;
import android.media.AudioManager;
import android.media.ToneGenerator;
import android.os.AsyncResult;
import android.os.Handler;
import android.os.Message;
import android.os.RemoteException;
import android.os.SystemClock;
import android.os.SystemProperties;
import android.os.Vibrator;
import android.provider.CallLog;
import android.provider.CallLog.Calls;
import android.provider.Settings;
import android.telephony.PhoneNumberUtils;
import android.telephony.PhoneStateListener;
import android.telephony.TelephonyManager;
import android.text.TextUtils;
import android.util.EventLog;
import android.util.Log;


/**
 * Phone app module that listens for phone state changes and various other
 * events from the telephony layer, and triggers any resulting UI behavior
 * (like starting the Ringer and Incoming Call UI, playing in-call tones,
 * updating notifications, writing call log entries, etc.)
 */
public class CallNotifier extends Handler
        implements CallerInfoAsyncQuery.OnQueryCompleteListener {
    private static final String LOG_TAG = "CallNotifier";
    private static final boolean DBG =
            (PhoneApp.DBG_LEVEL >= 1) && (SystemProperties.getInt("ro.debuggable", 0) == 1);
    private static final boolean VDBG = (PhoneApp.DBG_LEVEL >= 2);

    // Maximum time we allow the CallerInfo query to run,
    // before giving up and falling back to the default ringtone.
    private static final int RINGTONE_QUERY_WAIT_TIME = 500;  // msec

    // Timers related to CDMA Call Waiting
    // 1) For displaying Caller Info
    // 2) For disabling "Add Call" menu option once User selects Ignore or CW Timeout occures
    private static final int CALLWAITING_CALLERINFO_DISPLAY_TIME = 20000; // msec
    private static final int CALLWAITING_ADDCALL_DISABLE_TIME = 30000; // msec

    // Time to display the  DisplayInfo Record sent by CDMA network
    private static final int DISPLAYINFO_NOTIFICATION_TIME = 2000; // msec

    // Boolean to keep track of whether or not a CDMA Call Waiting call timed out.
    //
    // This is CDMA-specific, because with CDMA we *don't* get explicit
    // notification from the telephony layer that a call-waiting call has
    // stopped ringing.  Instead, when a call-waiting call first comes in we
    // start a 20-second timer (see CALLWAITING_CALLERINFO_DISPLAY_DONE), and
    // if the timer expires we clean up the call and treat it as a missed call.
    //
    // If this field is true, that means that the current Call Waiting call
    // "timed out" and should be logged in Call Log as a missed call.  If it's
    // false when we reach onCdmaCallWaitingReject(), we can assume the user
    // explicitly rejected this call-waiting call.
    //
    // This field is reset to false any time a call-waiting call first comes
    // in, and after cleaning up a missed call-waiting call.  It's only ever
    // set to true when the CALLWAITING_CALLERINFO_DISPLAY_DONE timer fires.
    //
    // TODO: do we really need a member variable for this?  Don't we always
    // know at the moment we call onCdmaCallWaitingReject() whether this is an
    // explicit rejection or not?
    // (Specifically: when we call onCdmaCallWaitingReject() from
    // PhoneUtils.hangupRingingCall() that means the user deliberately rejected
    // the call, and if we call onCdmaCallWaitingReject() because of a
    // CALLWAITING_CALLERINFO_DISPLAY_DONE event that means that it timed
    // out...)
    private boolean mCallWaitingTimeOut = false;

    // values used to track the query state
    private static final int CALLERINFO_QUERY_READY = 0;
    private static final int CALLERINFO_QUERYING = -1;

    // the state of the CallerInfo Query.
    private int mCallerInfoQueryState;

    // object used to synchronize access to mCallerInfoQueryState
    private Object mCallerInfoQueryStateGuard = new Object();

    // Event used to indicate a query timeout.
    private static final int RINGER_CUSTOM_RINGTONE_QUERY_TIMEOUT = 100;

    // Events from the Phone object:
    private static final int PHONE_STATE_CHANGED = 1;
    private static final int PHONE_NEW_RINGING_CONNECTION = 2;
    private static final int PHONE_DISCONNECT = 3;
    private static final int PHONE_UNKNOWN_CONNECTION_APPEARED = 4;
    private static final int PHONE_INCOMING_RING = 5;
    private static final int PHONE_STATE_DISPLAYINFO = 6;
    private static final int PHONE_STATE_SIGNALINFO = 7;
    private static final int PHONE_CDMA_CALL_WAITING = 8;
    private static final int PHONE_ENHANCED_VP_ON = 9;
    private static final int PHONE_ENHANCED_VP_OFF = 10;
    private static final int PHONE_RINGBACK_TONE = 11;
    private static final int PHONE_RESEND_MUTE = 12;

    // Events generated internally:
    private static final int PHONE_MWI_CHANGED = 21;
    private static final int PHONE_BATTERY_LOW = 22;
    private static final int CALLWAITING_CALLERINFO_DISPLAY_DONE = 23;
    private static final int CALLWAITING_ADDCALL_DISABLE_TIMEOUT = 24;
    private static final int DISPLAYINFO_NOTIFICATION_DONE = 25;
    private static final int EVENT_OTA_PROVISION_CHANGE = 26;
    private static final int CDMA_CALL_WAITING_REJECT = 27;

    // Emergency call related defines:
    private static final int EMERGENCY_TONE_OFF = 0;
    private static final int EMERGENCY_TONE_ALERT = 1;
    private static final int EMERGENCY_TONE_VIBRATE = 2;

    private PhoneApp mApplication;
    private Phone mPhone;
    private CallManager mCM;
    private Ringer mRinger;
    private BluetoothHandsfree mBluetoothHandsfree;
    private CallLogAsync mCallLog;
    // TODO get rid of mPhoneContext and replace it with mApplcation's
    private Context mPhoneContext;
    private boolean mSilentRingerRequested;

    // ToneGenerator instance for playing SignalInfo tones
    private ToneGenerator mSignalInfoToneGenerator;

    // The tone volume relative to other sounds in the stream SignalInfo
    private static final int TONE_RELATIVE_VOLUME_SIGNALINFO = 80;

    private Call.State mPreviousCdmaCallState;
    private boolean mVoicePrivacyState = false;
    private boolean mIsCdmaRedialCall = false;

    // Emergency call tone and vibrate:
    private int mIsEmergencyToneOn;
    private int mCurrentEmergencyToneState = EMERGENCY_TONE_OFF;
    private EmergencyTonePlayerVibrator mEmergencyTonePlayerVibrator;

    // Ringback tone player
    private InCallTonePlayer mInCallRingbackTonePlayer;

    // Call waiting tone player
    private InCallTonePlayer mCallWaitingTonePlayer;

    // Cached AudioManager
    private AudioManager mAudioManager;

    public CallNotifier(PhoneApp app, Phone phone, Ringer ringer,
                        BluetoothHandsfree btMgr, CallLogAsync callLog) {
        mApplication = app;
        mPhone = phone;
        mCM = app.mCM;
        mCallLog = callLog;
        // TODO
        //replace this with mApplication context while finally get rid of mPhone
        mPhoneContext = mPhone.getContext();

        mAudioManager = (AudioManager) mPhoneContext.getSystemService(Context.AUDIO_SERVICE);

        registerForNotifications();

        // Instantiate the ToneGenerator for SignalInfo and CallWaiting
        // TODO: We probably don't need the mSignalInfoToneGenerator instance
        // around forever. Need to change it so as to create a ToneGenerator instance only
        // when a tone is being played and releases it after its done playing.
        try {
            mSignalInfoToneGenerator = new ToneGenerator(AudioManager.STREAM_VOICE_CALL,
                    TONE_RELATIVE_VOLUME_SIGNALINFO);
        } catch (RuntimeException e) {
            Log.w(LOG_TAG, "CallNotifier: Exception caught while creating " +
                    "mSignalInfoToneGenerator: " + e);
            mSignalInfoToneGenerator = null;
        }

        mRinger = ringer;
        mBluetoothHandsfree = btMgr;

        TelephonyManager telephonyManager = (TelephonyManager)app.getSystemService(
                Context.TELEPHONY_SERVICE);
        telephonyManager.listen(mPhoneStateListener,
                PhoneStateListener.LISTEN_MESSAGE_WAITING_INDICATOR
                | PhoneStateListener.LISTEN_CALL_FORWARDING_INDICATOR);
    }

    @Override
    public void handleMessage(Message msg) {
        switch (msg.what) {
            case PHONE_NEW_RINGING_CONNECTION:
                if (DBG) log("RINGING... (new)");
                onNewRingingConnection((AsyncResult) msg.obj);
                mSilentRingerRequested = false;
                break;

            case PHONE_INCOMING_RING:
                // repeat the ring when requested by the RIL, and when the user has NOT
                // specifically requested silence.
                if (msg.obj != null && ((AsyncResult) msg.obj).result != null) {
                    PhoneBase pb =  (PhoneBase)((AsyncResult)msg.obj).result;

                    if ((pb.getState() == Phone.State.RINGING)
                            && (mSilentRingerRequested == false)) {
                        if (DBG) log("RINGING... (PHONE_INCOMING_RING event)");
                        mRinger.ring();
                    } else {
                        if (DBG) log("RING before NEW_RING, skipping");
                    }
                }
                break;

            case PHONE_STATE_CHANGED:
                onPhoneStateChanged((AsyncResult) msg.obj);
                break;

            case PHONE_DISCONNECT:
                if (DBG) log("DISCONNECT");
                onDisconnect((AsyncResult) msg.obj);
                break;

            case PHONE_UNKNOWN_CONNECTION_APPEARED:
                onUnknownConnectionAppeared((AsyncResult) msg.obj);
                break;

            case RINGER_CUSTOM_RINGTONE_QUERY_TIMEOUT:
                // CallerInfo query is taking too long!  But we can't wait
                // any more, so start ringing NOW even if it means we won't
                // use the correct custom ringtone.
                Log.w(LOG_TAG, "CallerInfo query took too long; manually starting ringer");

                // In this case we call onCustomRingQueryComplete(), just
                // like if the query had completed normally.  (But we're
                // going to get the default ringtone, since we never got
                // the chance to call Ringer.setCustomRingtoneUri()).
                onCustomRingQueryComplete();
                break;

            case PHONE_MWI_CHANGED:
                onMwiChanged(mPhone.getMessageWaitingIndicator());
                break;

            case PHONE_BATTERY_LOW:
                onBatteryLow();
                break;

            case PHONE_CDMA_CALL_WAITING:
                if (DBG) log("Received PHONE_CDMA_CALL_WAITING event");
                onCdmaCallWaiting((AsyncResult) msg.obj);
                break;

            case CDMA_CALL_WAITING_REJECT:
                Log.i(LOG_TAG, "Received CDMA_CALL_WAITING_REJECT event");
                onCdmaCallWaitingReject();
                break;

            case CALLWAITING_CALLERINFO_DISPLAY_DONE:
                Log.i(LOG_TAG, "Received CALLWAITING_CALLERINFO_DISPLAY_DONE event");
                mCallWaitingTimeOut = true;
                onCdmaCallWaitingReject();
                break;

            case CALLWAITING_ADDCALL_DISABLE_TIMEOUT:
                if (DBG) log("Received CALLWAITING_ADDCALL_DISABLE_TIMEOUT event ...");
                // Set the mAddCallMenuStateAfterCW state to true
                mApplication.cdmaPhoneCallState.setAddCallMenuStateAfterCallWaiting(true);
                mApplication.updateInCallScreenTouchUi();
                break;

            case PHONE_STATE_DISPLAYINFO:
                if (DBG) log("Received PHONE_STATE_DISPLAYINFO event");
                onDisplayInfo((AsyncResult) msg.obj);
                break;

            case PHONE_STATE_SIGNALINFO:
                if (DBG) log("Received PHONE_STATE_SIGNALINFO event");
                onSignalInfo((AsyncResult) msg.obj);
                break;

            case DISPLAYINFO_NOTIFICATION_DONE:
                if (DBG) log("Received Display Info notification done event ...");
                CdmaDisplayInfo.dismissDisplayInfoRecord();
                break;

            case EVENT_OTA_PROVISION_CHANGE:
                mApplication.handleOtaEvents(msg);
                break;

            case PHONE_ENHANCED_VP_ON:
                if (DBG) log("PHONE_ENHANCED_VP_ON...");
                if (!mVoicePrivacyState) {
                    int toneToPlay = InCallTonePlayer.TONE_VOICE_PRIVACY;
                    new InCallTonePlayer(toneToPlay).start();
                    mVoicePrivacyState = true;
                    // Update the VP icon:
                    if (DBG) log("- updating notification for VP state...");
                    NotificationMgr.getDefault().updateInCallNotification();
                }
                break;

            case PHONE_ENHANCED_VP_OFF:
                if (DBG) log("PHONE_ENHANCED_VP_OFF...");
                if (mVoicePrivacyState) {
                    int toneToPlay = InCallTonePlayer.TONE_VOICE_PRIVACY;
                    new InCallTonePlayer(toneToPlay).start();
                    mVoicePrivacyState = false;
                    // Update the VP icon:
                    if (DBG) log("- updating notification for VP state...");
                    NotificationMgr.getDefault().updateInCallNotification();
                }
                break;

            case PHONE_RINGBACK_TONE:
                onRingbackTone((AsyncResult) msg.obj);
                break;

            case PHONE_RESEND_MUTE:
                onResendMute();
                break;

            default:
                // super.handleMessage(msg);
        }
    }

    PhoneStateListener mPhoneStateListener = new PhoneStateListener() {
        @Override
        public void onMessageWaitingIndicatorChanged(boolean mwi) {
            onMwiChanged(mwi);
        }

        @Override
        public void onCallForwardingIndicatorChanged(boolean cfi) {
            onCfiChanged(cfi);
        }
    };

    private void onNewRingingConnection(AsyncResult r) {
        Connection c = (Connection) r.result;
        if (DBG) log("onNewRingingConnection(): " + c);
        Call ringing = c.getCall();
        Phone phone = ringing.getPhone();

        // Incoming calls are totally ignored if the device isn't provisioned yet
        boolean provisioned = Settings.Secure.getInt(mPhoneContext.getContentResolver(),
            Settings.Secure.DEVICE_PROVISIONED, 0) != 0;
        if (!provisioned && !PhoneUtils.isPhoneInEcm(mPhone)) {
            Log.i(LOG_TAG, "CallNotifier: rejecting incoming call: not provisioned / ECM");
            // Send the caller straight to voicemail, just like
            // "rejecting" an incoming call.
            PhoneUtils.hangupRingingCall(ringing);
            return;
        }

        // Incoming calls are totally ignored if OTA call is active
        if (TelephonyCapabilities.supportsOtasp(phone)) {
            boolean activateState = (mApplication.cdmaOtaScreenState.otaScreenState
                    == OtaUtils.CdmaOtaScreenState.OtaScreenState.OTA_STATUS_ACTIVATION);
            boolean dialogState = (mApplication.cdmaOtaScreenState.otaScreenState
                    == OtaUtils.CdmaOtaScreenState.OtaScreenState.OTA_STATUS_SUCCESS_FAILURE_DLG);
            boolean spcState = mApplication.cdmaOtaProvisionData.inOtaSpcState;

            if (spcState) {
                Log.i(LOG_TAG, "CallNotifier: rejecting incoming call: OTA call is active");
                PhoneUtils.hangupRingingCall(ringing);
                return;
            } else if (activateState || dialogState) {
                if (dialogState) mApplication.dismissOtaDialogs();
                mApplication.clearOtaState();
                mApplication.clearInCallScreenMode();
            }
        }

        if (c == null) {
            Log.w(LOG_TAG, "CallNotifier.onNewRingingConnection(): null connection!");
            // Should never happen, but if it does just bail out and do nothing.
            return;
        }

        if (!c.isRinging()) {
            Log.i(LOG_TAG, "CallNotifier.onNewRingingConnection(): connection not ringing!");
            // This is a very strange case: an incoming call that stopped
            // ringing almost instantly after the onNewRingingConnection()
            // event.  There's nothing we can do here, so just bail out
            // without doing anything.  (But presumably we'll log it in
            // the call log when the disconnect event comes in...)
            return;
        }

        // Stop any signalInfo tone being played on receiving a Call
        stopSignalInfoTone();

        Call.State state = c.getState();
        // State will be either INCOMING or WAITING.
        if (VDBG) log("- connection is ringing!  state = " + state);
        // if (DBG) PhoneUtils.dumpCallState(mPhone);

        // No need to do any service state checks here (like for
        // "emergency mode"), since in those states the SIM won't let
        // us get incoming connections in the first place.

        // TODO: Consider sending out a serialized broadcast Intent here
        // (maybe "ACTION_NEW_INCOMING_CALL"), *before* starting the
        // ringer and going to the in-call UI.  The intent should contain
        // the caller-id info for the current connection, and say whether
        // it would be a "call waiting" call or a regular ringing call.
        // If anybody consumed the broadcast, we'd bail out without
        // ringing or bringing up the in-call UI.
        //
        // This would give 3rd party apps a chance to listen for (and
        // intercept) new ringing connections.  An app could reject the
        // incoming call by consuming the broadcast and doing nothing, or
        // it could "pick up" the call (without any action by the user!)
        // by firing off an ACTION_ANSWER intent.
        //
        // We'd need to protect this with a new "intercept incoming calls"
        // system permission.

        // Obtain a partial wake lock to make sure the CPU doesn't go to
        // sleep before we finish bringing up the InCallScreen.
        // (This will be upgraded soon to a full wake lock; see
        // showIncomingCall().)
        if (VDBG) log("Holding wake lock on new incoming connection.");
        mApplication.requestWakeState(PhoneApp.WakeState.PARTIAL);

        // - don't ring for call waiting connections
        // - do this before showing the incoming call panel
        if (PhoneUtils.isRealIncomingCall(state)) {
            startIncomingCallQuery(c);
        } else {
            if (VDBG) log("- starting call waiting tone...");
            if (mCallWaitingTonePlayer == null) {
                mCallWaitingTonePlayer = new InCallTonePlayer(InCallTonePlayer.TONE_CALL_WAITING);
                mCallWaitingTonePlayer.start();
            }
            // in this case, just fall through like before, and call
            // showIncomingCall().
            if (DBG) log("- showing incoming call (this is a WAITING call)...");
            showIncomingCall();
        }

        // Note we *don't* post a status bar notification here, since
        // we're not necessarily ready to actually show the incoming call
        // to the user.  (For calls in the INCOMING state, at least, we
        // still need to run a caller-id query, and we may not even ring
        // at all if the "send directly to voicemail" flag is set.)
        //
        // Instead, we update the notification (and potentially launch the
        // InCallScreen) from the showIncomingCall() method, which runs
        // when the caller-id query completes or times out.

        if (VDBG) log("- onNewRingingConnection() done.");
    }

    /**
     * Helper method to manage the start of incoming call queries
     */
    private void startIncomingCallQuery(Connection c) {
        // TODO: cache the custom ringer object so that subsequent
        // calls will not need to do this query work.  We can keep
        // the MRU ringtones in memory.  We'll still need to hit
        // the database to get the callerinfo to act as a key,
        // but at least we can save the time required for the
        // Media player setup.  The only issue with this is that
        // we may need to keep an eye on the resources the Media
        // player uses to keep these ringtones around.

        // make sure we're in a state where we can be ready to
        // query a ringtone uri.
        boolean shouldStartQuery = false;
        synchronized (mCallerInfoQueryStateGuard) {
            if (mCallerInfoQueryState == CALLERINFO_QUERY_READY) {
                mCallerInfoQueryState = CALLERINFO_QUERYING;
                shouldStartQuery = true;
            }
        }
        if (shouldStartQuery) {
            // create a custom ringer using the default ringer first
            mRinger.setCustomRingtoneUri(Settings.System.DEFAULT_RINGTONE_URI);

            // query the callerinfo to try to get the ringer.
            PhoneUtils.CallerInfoToken cit = PhoneUtils.startGetCallerInfo(
                    mPhoneContext, c, this, this);

            // if this has already been queried then just ring, otherwise
            // we wait for the alloted time before ringing.
            if (cit.isFinal) {
                if (VDBG) log("- CallerInfo already up to date, using available data");
                onQueryComplete(0, this, cit.currentInfo);
            } else {
                if (VDBG) log("- Starting query, posting timeout message.");
                sendEmptyMessageDelayed(RINGER_CUSTOM_RINGTONE_QUERY_TIMEOUT,
                        RINGTONE_QUERY_WAIT_TIME);
            }
            // The call to showIncomingCall() will happen after the
            // queries are complete (or time out).
        } else {
            // This should never happen; its the case where an incoming call
            // arrives at the same time that the query is still being run,
            // and before the timeout window has closed.
            EventLog.writeEvent(EventLogTags.PHONE_UI_MULTIPLE_QUERY);

            // In this case, just log the request and ring.
            if (VDBG) log("RINGING... (request to ring arrived while query is running)");
            mRinger.ring();

            // in this case, just fall through like before, and call
            // showIncomingCall().
            if (DBG) log("- showing incoming call (couldn't start query)...");
            showIncomingCall();
        }
    }

    /**
     * Performs the final steps of the onNewRingingConnection sequence:
     * starts the ringer, and brings up the "incoming call" UI.
     *
     * Normally, this is called when the CallerInfo query completes (see
     * onQueryComplete()).  In this case, onQueryComplete() has already
     * configured the Ringer object to use the custom ringtone (if there
     * is one) for this caller.  So we just tell the Ringer to start, and
     * proceed to the InCallScreen.
     *
     * But this method can *also* be called if the
     * RINGTONE_QUERY_WAIT_TIME timeout expires, which means that the
     * CallerInfo query is taking too long.  In that case, we log a
     * warning but otherwise we behave the same as in the normal case.
     * (We still tell the Ringer to start, but it's going to use the
     * default ringtone.)
     */
    private void onCustomRingQueryComplete() {
        boolean isQueryExecutionTimeExpired = false;
        synchronized (mCallerInfoQueryStateGuard) {
            if (mCallerInfoQueryState == CALLERINFO_QUERYING) {
                mCallerInfoQueryState = CALLERINFO_QUERY_READY;
                isQueryExecutionTimeExpired = true;
            }
        }
        if (isQueryExecutionTimeExpired) {
            // There may be a problem with the query here, since the
            // default ringtone is playing instead of the custom one.
            Log.w(LOG_TAG, "CallerInfo query took too long; falling back to default ringtone");
            EventLog.writeEvent(EventLogTags.PHONE_UI_RINGER_QUERY_ELAPSED);
        }

        // Make sure we still have an incoming call!
        //
        // (It's possible for the incoming call to have been disconnected
        // while we were running the query.  In that case we better not
        // start the ringer here, since there won't be any future
        // DISCONNECT event to stop it!)
        //
        // Note we don't have to worry about the incoming call going away
        // *after* this check but before we call mRinger.ring() below,
        // since in that case we *will* still get a DISCONNECT message sent
        // to our handler.  (And we will correctly stop the ringer when we
        // process that event.)
        if (mCM.getState() != Phone.State.RINGING) {
            Log.i(LOG_TAG, "onCustomRingQueryComplete: No incoming call! Bailing out...");
            // Don't start the ringer *or* bring up the "incoming call" UI.
            // Just bail out.
            return;
        }

        // Ring, either with the queried ringtone or default one.
        if (VDBG) log("RINGING... (onCustomRingQueryComplete)");
        mRinger.ring();

        // ...and display the incoming call to the user:
        if (DBG) log("- showing incoming call (custom ring query complete)...");
        showIncomingCall();
    }

    private void onUnknownConnectionAppeared(AsyncResult r) {
        Phone.State state = mCM.getState();

        if (state == Phone.State.OFFHOOK) {
            // basically do onPhoneStateChanged + display the incoming call UI
            onPhoneStateChanged(r);
            if (DBG) log("- showing incoming call (unknown connection appeared)...");
            showIncomingCall();
        }
    }

    /**
     * Informs the user about a new incoming call.
     *
     * In most cases this means "bring up the full-screen incoming call
     * UI".  However, if an immersive activity is running, the system
     * NotificationManager will instead pop up a small notification window
     * on top of the activity.
     *
     * Watch out: be sure to call this method only once per incoming call,
     * or otherwise we may end up launching the InCallScreen multiple
     * times (which can lead to slow responsiveness and/or visible
     * glitches.)
     *
     * Note this method handles only the onscreen UI for incoming calls;
     * the ringer and/or vibrator are started separately (see the various
     * calls to Ringer.ring() in this class.)
     *
     * @see NotificationMgr.updateInCallNotification()
     */
    private void showIncomingCall() {
        if (DBG) log("showIncomingCall()...");

        // Before bringing up the "incoming call" UI, force any system
        // dialogs (like "recent tasks" or the power dialog) to close first.
        try {
            ActivityManagerNative.getDefault().closeSystemDialogs("call");
        } catch (RemoteException e) {
        }

        // Go directly to the in-call screen.
        // (No need to do anything special if we're already on the in-call
        // screen; it'll notice the phone state change and update itself.)

        // But first, grab a full wake lock.  We do this here, before we
        // even fire off the InCallScreen intent, to make sure the
        // ActivityManager doesn't try to pause the InCallScreen as soon
        // as it comes up.  (See bug 1648751.)
        //
        // And since the InCallScreen isn't visible yet (we haven't even
        // fired off the intent yet), we DON'T want the screen to actually
        // come on right now.  So *before* acquiring the wake lock we need
        // to call preventScreenOn(), which tells the PowerManager that
        // the screen should stay off even if someone's holding a full
        // wake lock.  (This prevents any flicker during the "incoming
        // call" sequence.  The corresponding preventScreenOn(false) call
        // will come from the InCallScreen when it's finally ready to be
        // displayed.)
        //
        // TODO: this is all a temporary workaround.  The real fix is to add
        // an Activity attribute saying "this Activity wants to wake up the
        // phone when it's displayed"; that way the ActivityManager could
        // manage the wake locks *and* arrange for the screen to come on at
        // the exact moment that the InCallScreen is ready to be displayed.
        // (See bug 1648751.)
        //
        // TODO: also, we should probably *not* do any of this if the
        // screen is already on(!)

        mApplication.preventScreenOn(true);
        mApplication.requestWakeState(PhoneApp.WakeState.FULL);

        // Post the "incoming call" notification.  This will usually take
        // us straight to the incoming call screen (thanks to the
        // notification's "fullScreenIntent" field), but if an immersive
        // activity is running it'll just appear as a notification.
        if (DBG) log("- updating notification from showIncomingCall()...");
        NotificationMgr.getDefault().updateInCallNotification();
    }

    /**
     * Updates the phone UI in response to phone state changes.
     *
     * Watch out: certain state changes are actually handled by their own
     * specific methods:
     *   - see onNewRingingConnection() for new incoming calls
     *   - see onDisconnect() for calls being hung up or disconnected
     */
    private void onPhoneStateChanged(AsyncResult r) {
        Phone.State state = mCM.getState();
        if (VDBG) log("onPhoneStateChanged: state = " + state);

        // Turn status bar notifications on or off depending upon the state
        // of the phone.  Notification Alerts (audible or vibrating) should
        // be on if and only if the phone is IDLE.
        NotificationMgr.getDefault().getStatusBarMgr()
                .enableNotificationAlerts(state == Phone.State.IDLE);

        if (mPhone.getPhoneType() == Phone.PHONE_TYPE_CDMA) {
            if ((mPhone.getForegroundCall().getState() == Call.State.ACTIVE)
                    && ((mPreviousCdmaCallState == Call.State.DIALING)
                    ||  (mPreviousCdmaCallState == Call.State.ALERTING))) {
                if (mIsCdmaRedialCall) {
                    int toneToPlay = InCallTonePlayer.TONE_REDIAL;
                    new InCallTonePlayer(toneToPlay).start();
                }
                // Stop any signal info tone when call moves to ACTIVE state
                stopSignalInfoTone();
            }
            mPreviousCdmaCallState = mPhone.getForegroundCall().getState();
        }

        // Have the PhoneApp recompute its mShowBluetoothIndication
        // flag based on the (new) telephony state.
        // There's no need to force a UI update since we update the
        // in-call notification ourselves (below), and the InCallScreen
        // listens for phone state changes itself.
        mApplication.updateBluetoothIndication(false);

        // Update the proximity sensor mode (on devices that have a
        // proximity sensor).
        mApplication.updatePhoneState(state);

        if (state == Phone.State.OFFHOOK) {
            // stop call waiting tone if needed when answering
            if (mCallWaitingTonePlayer != null) {
                mCallWaitingTonePlayer.stopTone();
                mCallWaitingTonePlayer = null;
            }

            if (VDBG) log("onPhoneStateChanged: OFF HOOK");
            // make sure audio is in in-call mode now
            PhoneUtils.setAudioMode(mCM);

            // if the call screen is showing, let it handle the event,
            // otherwise handle it here.
            if (!mApplication.isShowingCallScreen()) {
                mApplication.setScreenTimeout(PhoneApp.ScreenTimeoutDuration.DEFAULT);
                mApplication.requestWakeState(PhoneApp.WakeState.SLEEP);
            }

            // Since we're now in-call, the Ringer should definitely *not*
            // be ringing any more.  (This is just a sanity-check; we
            // already stopped the ringer explicitly back in
            // PhoneUtils.answerCall(), before the call to phone.acceptCall().)
            // TODO: Confirm that this call really *is* unnecessary, and if so,
            // remove it!
            if (DBG) log("stopRing()... (OFFHOOK state)");
            mRinger.stopRing();

            // put a icon in the status bar
            if (DBG) log("- updating notification for phone state change...");
            NotificationMgr.getDefault().updateInCallNotification();
        }

        if (mPhone.getPhoneType() == Phone.PHONE_TYPE_CDMA) {
            Connection c = mPhone.getForegroundCall().getLatestConnection();
            if ((c != null) && (PhoneNumberUtils.isEmergencyNumber(c.getAddress()))) {
                if (VDBG) log("onPhoneStateChanged: it is an emergency call.");
                Call.State callState = mPhone.getForegroundCall().getState();
                if (mEmergencyTonePlayerVibrator == null) {
                    mEmergencyTonePlayerVibrator = new EmergencyTonePlayerVibrator();
                }

                if (callState == Call.State.DIALING || callState == Call.State.ALERTING) {
                    mIsEmergencyToneOn = Settings.System.getInt(
                            mPhoneContext.getContentResolver(),
                            Settings.System.EMERGENCY_TONE, EMERGENCY_TONE_OFF);
                    if (mIsEmergencyToneOn != EMERGENCY_TONE_OFF &&
                        mCurrentEmergencyToneState == EMERGENCY_TONE_OFF) {
                        if (mEmergencyTonePlayerVibrator != null) {
                            mEmergencyTonePlayerVibrator.start();
                        }
                    }
                } else if (callState == Call.State.ACTIVE) {
                    if (mCurrentEmergencyToneState != EMERGENCY_TONE_OFF) {
                        if (mEmergencyTonePlayerVibrator != null) {
                            mEmergencyTonePlayerVibrator.stop();
                        }
                    }
                }
            }
        }

        if (mPhone.getPhoneType() == Phone.PHONE_TYPE_GSM) {
            Call.State callState = mCM.getActiveFgCallState();
            if (!callState.isDialing()) {
                // If call get activated or disconnected before the ringback
                // tone stops, we have to stop it to prevent disturbing.
                if (mInCallRingbackTonePlayer != null) {
                    mInCallRingbackTonePlayer.stopTone();
                    mInCallRingbackTonePlayer = null;
                }
            }
        }
    }

    void updateCallNotifierRegistrationsAfterRadioTechnologyChange() {
        if (DBG) Log.d(LOG_TAG, "updateCallNotifierRegistrationsAfterRadioTechnologyChange...");
        // Unregister all events from the old obsolete phone
        mCM.unregisterForNewRingingConnection(this);
        mCM.unregisterForPreciseCallStateChanged(this);
        mCM.unregisterForDisconnect(this);
        mCM.unregisterForUnknownConnection(this);
        mCM.unregisterForIncomingRing(this);
        mCM.unregisterForCallWaiting(this);
        mCM.unregisterForDisplayInfo(this);
        mCM.unregisterForSignalInfo(this);
        mCM.unregisterForCdmaOtaStatusChange(this);
        mCM.unregisterForRingbackTone(this);
        mCM.unregisterForResendIncallMute(this);

        // Release the ToneGenerator used for playing SignalInfo and CallWaiting
        if (mSignalInfoToneGenerator != null) {
            mSignalInfoToneGenerator.release();
        }

        // Clear ringback tone player
        mInCallRingbackTonePlayer = null;

        // Clear call waiting tone player
        mCallWaitingTonePlayer = null;

        mCM.unregisterForInCallVoicePrivacyOn(this);
        mCM.unregisterForInCallVoicePrivacyOff(this);

        // Register all events new to the new active phone
        registerForNotifications();
    }

    private void registerForNotifications() {
        mCM.registerForNewRingingConnection(this, PHONE_NEW_RINGING_CONNECTION, null);
        mCM.registerForPreciseCallStateChanged(this, PHONE_STATE_CHANGED, null);
        mCM.registerForDisconnect(this, PHONE_DISCONNECT, null);
        mCM.registerForUnknownConnection(this, PHONE_UNKNOWN_CONNECTION_APPEARED, null);
        mCM.registerForIncomingRing(this, PHONE_INCOMING_RING, null);

        if (TelephonyCapabilities.supportsOtasp(mPhone)) {
            mCM.registerForCdmaOtaStatusChange(this, EVENT_OTA_PROVISION_CHANGE, null);
        }
        mCM.registerForCallWaiting(this, PHONE_CDMA_CALL_WAITING, null);
        mCM.registerForDisplayInfo(this, PHONE_STATE_DISPLAYINFO, null);
        mCM.registerForSignalInfo(this, PHONE_STATE_SIGNALINFO, null);
        mCM.registerForInCallVoicePrivacyOn(this, PHONE_ENHANCED_VP_ON, null);
        mCM.registerForInCallVoicePrivacyOff(this, PHONE_ENHANCED_VP_OFF, null);
        mCM.registerForRingbackTone(this, PHONE_RINGBACK_TONE, null);
        mCM.registerForResendIncallMute(this, PHONE_RESEND_MUTE, null);
    }

    /**
     * Implemented for CallerInfoAsyncQuery.OnQueryCompleteListener interface.
     * refreshes the CallCard data when it called.  If called with this
     * class itself, it is assumed that we have been waiting for the ringtone
     * and direct to voicemail settings to update.
     */
    public void onQueryComplete(int token, Object cookie, CallerInfo ci) {
        if (cookie instanceof Long) {
            if (VDBG) log("CallerInfo query complete, posting missed call notification");

            NotificationMgr.getDefault().notifyMissedCall(ci.name, ci.phoneNumber,
                    ci.phoneLabel, ((Long) cookie).longValue());
        } else if (cookie instanceof CallNotifier) {
            if (VDBG) log("CallerInfo query complete (for CallNotifier), "
                          + "updating state for incoming call..");

            // get rid of the timeout messages
            removeMessages(RINGER_CUSTOM_RINGTONE_QUERY_TIMEOUT);

            boolean isQueryExecutionTimeOK = false;
            synchronized (mCallerInfoQueryStateGuard) {
                if (mCallerInfoQueryState == CALLERINFO_QUERYING) {
                    mCallerInfoQueryState = CALLERINFO_QUERY_READY;
                    isQueryExecutionTimeOK = true;
                }
            }
            //if we're in the right state
            if (isQueryExecutionTimeOK) {

                // send directly to voicemail.
                if (ci.shouldSendToVoicemail) {
                    if (DBG) log("send to voicemail flag detected. hanging up.");
                    PhoneUtils.hangupRingingCall(mPhone.getRingingCall());
                    return;
                }

                // set the ringtone uri to prepare for the ring.
                if (ci.contactRingtoneUri != null) {
                    if (DBG) log("custom ringtone found, setting up ringer.");
                    Ringer r = ((CallNotifier) cookie).mRinger;
                    r.setCustomRingtoneUri(ci.contactRingtoneUri);
                }
                // ring, and other post-ring actions.
                onCustomRingQueryComplete();
            }
        }
    }

    private void onDisconnect(AsyncResult r) {
        if (VDBG) log("onDisconnect()...  CallManager state: " + mCM.getState());

        mVoicePrivacyState = false;
        int autoretrySetting = 0;
        if (mPhone.getPhoneType() == Phone.PHONE_TYPE_CDMA) {
            autoretrySetting = android.provider.Settings.System.getInt(mPhoneContext.
                    getContentResolver(),android.provider.Settings.System.CALL_AUTO_RETRY, 0);
        }

<<<<<<< HEAD
        if (mCM.getState() == Phone.State.IDLE) {
            PhoneUtils.setAudioControlState(PhoneUtils.AUDIO_IDLE);
        }

        // Stop any signalInfo tone being played when a call gets ended
        stopSignalInfoTone();
=======
        if (mPhone.getPhoneType() == Phone.PHONE_TYPE_CDMA) {
            // Stop any signalInfo tone being played when a call gets ended
            stopSignalInfoTone();
>>>>>>> 62bdb7e7

        if (mPhone.getPhoneType() == Phone.PHONE_TYPE_CDMA) {
            // Resetting the CdmaPhoneCallState members
            mApplication.cdmaPhoneCallState.resetCdmaPhoneCallState();

            // Remove Call waiting timers
            removeMessages(CALLWAITING_CALLERINFO_DISPLAY_DONE);
            removeMessages(CALLWAITING_ADDCALL_DISABLE_TIMEOUT);
        }

        Connection c = (Connection) r.result;
        if (DBG && c != null) {
            log("- onDisconnect: cause = " + c.getDisconnectCause()
                + ", incoming = " + c.isIncoming()
                + ", date = " + c.getCreateTime());
        }

        // Stop the ringer if it was ringing (for an incoming call that
        // either disconnected by itself, or was rejected by the user.)
        //
        // TODO: We technically *shouldn't* stop the ringer if the
        // foreground or background call disconnects while an incoming call
        // is still ringing, but that's a really rare corner case.
        // It's safest to just unconditionally stop the ringer here.

        // CDMA: For Call collision cases i.e. when the user makes an out going call
        // and at the same time receives an Incoming Call, the Incoming Call is given
        // higher preference. At this time framework sends a disconnect for the Out going
        // call connection hence we should *not* be stopping the ringer being played for
        // the Incoming Call
        if (mPhone.getPhoneType() == Phone.PHONE_TYPE_CDMA) {
            if (PhoneUtils.isRealIncomingCall(mPhone.getRingingCall().getState())) {
                // Also we need to take off the "In Call" icon from the Notification
                // area as the Out going Call never got connected
                if (DBG) log("cancelCallInProgressNotification()... (onDisconnect)");
                NotificationMgr.getDefault().cancelCallInProgressNotification();
            } else {
                if (DBG) log("stopRing()... (onDisconnect)");
                mRinger.stopRing();
            }
        } else { // GSM
            if (DBG) log("stopRing()... (onDisconnect)");
            mRinger.stopRing();
        }

        // stop call waiting tone if needed when disconnecting
        if (mCallWaitingTonePlayer != null) {
            mCallWaitingTonePlayer.stopTone();
            mCallWaitingTonePlayer = null;
        }

        // If this is the end of an OTASP call, pass it on to the PhoneApp.
        if (c != null && TelephonyCapabilities.supportsOtasp(mPhone)) {
            final String number = c.getAddress();
            if (mPhone.isOtaSpNumber(number)) {
                if (DBG) log("onDisconnect: this was an OTASP call!");
                mApplication.handleOtaspDisconnect();
            }
        }

        // Check for the various tones we might need to play (thru the
        // earpiece) after a call disconnects.
        int toneToPlay = InCallTonePlayer.TONE_NONE;

        // The "Busy" or "Congestion" tone is the highest priority:
        if (c != null) {
            Connection.DisconnectCause cause = c.getDisconnectCause();
            if (cause == Connection.DisconnectCause.BUSY) {
                if (DBG) log("- need to play BUSY tone!");
                toneToPlay = InCallTonePlayer.TONE_BUSY;
            } else if (cause == Connection.DisconnectCause.CONGESTION) {
                if (DBG) log("- need to play CONGESTION tone!");
                toneToPlay = InCallTonePlayer.TONE_CONGESTION;
            } else if (((cause == Connection.DisconnectCause.NORMAL)
                    || (cause == Connection.DisconnectCause.LOCAL))
                    && (mApplication.isOtaCallInActiveState())) {
                if (DBG) log("- need to play OTA_CALL_END tone!");
                toneToPlay = InCallTonePlayer.TONE_OTA_CALL_END;
            } else if (cause == Connection.DisconnectCause.CDMA_REORDER) {
                if (DBG) log("- need to play CDMA_REORDER tone!");
                toneToPlay = InCallTonePlayer.TONE_REORDER;
            } else if (cause == Connection.DisconnectCause.CDMA_INTERCEPT) {
                if (DBG) log("- need to play CDMA_INTERCEPT tone!");
                toneToPlay = InCallTonePlayer.TONE_INTERCEPT;
            } else if (cause == Connection.DisconnectCause.CDMA_DROP) {
                if (DBG) log("- need to play CDMA_DROP tone!");
                toneToPlay = InCallTonePlayer.TONE_CDMA_DROP;
            } else if (cause == Connection.DisconnectCause.OUT_OF_SERVICE) {
                if (DBG) log("- need to play OUT OF SERVICE tone!");
                toneToPlay = InCallTonePlayer.TONE_OUT_OF_SERVICE;
            } else if (cause == Connection.DisconnectCause.UNOBTAINABLE_NUMBER) {
                if (DBG) log("- need to play TONE_UNOBTAINABLE_NUMBER tone!");
                toneToPlay = InCallTonePlayer.TONE_UNOBTAINABLE_NUMBER;
            } else if (cause == Connection.DisconnectCause.ERROR_UNSPECIFIED) {
                if (DBG) log("- DisconnectCause is ERROR_UNSPECIFIED: play TONE_CALL_ENDED!");
                toneToPlay = InCallTonePlayer.TONE_CALL_ENDED;
            }
        }

        // If we don't need to play BUSY or CONGESTION, then play the
        // "call ended" tone if this was a "regular disconnect" (i.e. a
        // normal call where one end or the other hung up) *and* this
        // disconnect event caused the phone to become idle.  (In other
        // words, we *don't* play the sound if one call hangs up but
        // there's still an active call on the other line.)
        // TODO: We may eventually want to disable this via a preference.
        if ((toneToPlay == InCallTonePlayer.TONE_NONE)
            && (mCM.getState() == Phone.State.IDLE)
            && (c != null)) {
            Connection.DisconnectCause cause = c.getDisconnectCause();
            if ((cause == Connection.DisconnectCause.NORMAL)  // remote hangup
                || (cause == Connection.DisconnectCause.LOCAL)) {  // local hangup
                if (VDBG) log("- need to play CALL_ENDED tone!");
                toneToPlay = InCallTonePlayer.TONE_CALL_ENDED;
                mIsCdmaRedialCall = false;
            }
        }

        if (mCM.getState() == Phone.State.IDLE) {
            // Don't reset the audio mode or bluetooth/speakerphone state
            // if we still need to let the user hear a tone through the earpiece.
            if (toneToPlay == InCallTonePlayer.TONE_NONE) {
                resetAudioStateAfterDisconnect();
            }

            NotificationMgr.getDefault().cancelCallInProgressNotification();

            // If the InCallScreen is *not* in the foreground, forcibly
            // dismiss it to make sure it won't still be in the activity
            // history.  (But if it *is* in the foreground, don't mess
            // with it; it needs to be visible, displaying the "Call
            // ended" state.)
            if (!mApplication.isShowingCallScreen()) {
                if (VDBG) log("onDisconnect: force InCallScreen to finish()");
                mApplication.dismissCallScreen();
            } else {
                if (VDBG) log("onDisconnect: In call screen. Set short timeout.");
                mApplication.clearUserActivityTimeout();
            }
        }

        if (c != null) {
            final String number = c.getAddress();
            final long date = c.getCreateTime();
            final long duration = c.getDurationMillis();
            final Connection.DisconnectCause cause = c.getDisconnectCause();

            // Set the "type" to be displayed in the call log (see constants in CallLog.Calls)
            final int callLogType;
            if (c.isIncoming()) {
                callLogType = (cause == Connection.DisconnectCause.INCOMING_MISSED ?
                               Calls.MISSED_TYPE : Calls.INCOMING_TYPE);
            } else {
                callLogType = Calls.OUTGOING_TYPE;
            }
            if (VDBG) log("- callLogType: " + callLogType + ", UserData: " + c.getUserData());


            {
                final CallerInfo ci = getCallerInfoFromConnection(c);  // May be null.
                final String logNumber = getLogNumber(c, ci);

                if (DBG) log("- onDisconnect(): logNumber set to: " + logNumber);

                // TODO: In getLogNumber we use the presentation from
                // the connection for the CNAP. Should we use the one
                // below instead? (comes from caller info)

                // For international calls, 011 needs to be logged as +
                final int presentation = getPresentation(c, ci);

                if (mPhone.getPhoneType() == Phone.PHONE_TYPE_CDMA) {
                    if ((PhoneNumberUtils.isEmergencyNumber(number))
                            && (mCurrentEmergencyToneState != EMERGENCY_TONE_OFF)) {
                        if (mEmergencyTonePlayerVibrator != null) {
                            mEmergencyTonePlayerVibrator.stop();
                        }
                    }
                }

                // On some devices, to avoid accidental redialing of
                // emergency numbers, we *never* log emergency calls to
                // the Call Log.  (This behavior is set on a per-product
                // basis, based on carrier requirements.)
                final boolean okToLogEmergencyNumber =
                        mApplication.getResources().getBoolean(
                                R.bool.allow_emergency_numbers_in_call_log);

                // Don't call isOtaSpNumber() on phones that don't support OTASP.
                final boolean isOtaspNumber = TelephonyCapabilities.supportsOtasp(mPhone)
                        && mPhone.isOtaSpNumber(number);
                final boolean isEmergencyNumber = PhoneNumberUtils.isEmergencyNumber(number);

                // Don't log emergency numbers if the device doesn't allow it,
                // and never log OTASP calls.
                final boolean okToLogThisCall =
                        (!isEmergencyNumber || okToLogEmergencyNumber)
                        && !isOtaspNumber;

                if (okToLogThisCall) {
                    CallLogAsync.AddCallArgs args =
                            new CallLogAsync.AddCallArgs(
                                mPhoneContext, ci, logNumber, presentation,
                                callLogType, date, duration);
                    mCallLog.addCall(args);
                }
            }

            if (callLogType == Calls.MISSED_TYPE) {
                // Show the "Missed call" notification.
                // (Note we *don't* do this if this was an incoming call that
                // the user deliberately rejected.)
                showMissedCallNotification(c, date);
            }

            // Possibly play a "post-disconnect tone" thru the earpiece.
            // We do this here, rather than from the InCallScreen
            // activity, since we need to do this even if you're not in
            // the Phone UI at the moment the connection ends.
            if (toneToPlay != InCallTonePlayer.TONE_NONE) {
                if (VDBG) log("- starting post-disconnect tone (" + toneToPlay + ")...");
                new InCallTonePlayer(toneToPlay).start();

                // TODO: alternatively, we could start an InCallTonePlayer
                // here with an "unlimited" tone length,
                // and manually stop it later when this connection truly goes
                // away.  (The real connection over the network was closed as soon
                // as we got the BUSY message.  But our telephony layer keeps the
                // connection open for a few extra seconds so we can show the
                // "busy" indication to the user.  We could stop the busy tone
                // when *that* connection's "disconnect" event comes in.)
            }

            if (mCM.getState() == Phone.State.IDLE) {
                // Release screen wake locks if the in-call screen is not
                // showing. Otherwise, let the in-call screen handle this because
                // it needs to show the call ended screen for a couple of
                // seconds.
                if (!mApplication.isShowingCallScreen()) {
                    if (VDBG) log("- NOT showing in-call screen; releasing wake locks!");
                    mApplication.setScreenTimeout(PhoneApp.ScreenTimeoutDuration.DEFAULT);
                    mApplication.requestWakeState(PhoneApp.WakeState.SLEEP);
                } else {
                    if (VDBG) log("- still showing in-call screen; not releasing wake locks.");
                }
            } else {
                if (VDBG) log("- phone still in use; not releasing wake locks.");
            }

            if (((mPreviousCdmaCallState == Call.State.DIALING)
                    || (mPreviousCdmaCallState == Call.State.ALERTING))
                    && (!PhoneNumberUtils.isEmergencyNumber(number))
                    && (cause != Connection.DisconnectCause.INCOMING_MISSED )
                    && (cause != Connection.DisconnectCause.NORMAL)
                    && (cause != Connection.DisconnectCause.LOCAL)
                    && (cause != Connection.DisconnectCause.INCOMING_REJECTED)) {
                if (!mIsCdmaRedialCall) {
                    if (autoretrySetting == InCallScreen.AUTO_RETRY_ON) {
                        // TODO: (Moto): The contact reference data may need to be stored and use
                        // here when redialing a call. For now, pass in NULL as the URI parameter.
                        PhoneUtils.placeCall(mPhoneContext, mPhone, number, null, false, null);
                        mIsCdmaRedialCall = true;
                    } else {
                        mIsCdmaRedialCall = false;
                    }
                } else {
                    mIsCdmaRedialCall = false;
                }
            }
        }
    }

    /**
     * Resets the audio mode and speaker state when a call ends.
     */
    private void resetAudioStateAfterDisconnect() {
        if (VDBG) log("resetAudioStateAfterDisconnect()...");

        if (mBluetoothHandsfree != null) {
            mBluetoothHandsfree.audioOff();
        }

        // call turnOnSpeaker() with state=false and store=true even if speaker
        // is already off to reset user requested speaker state.
        PhoneUtils.turnOnSpeaker(mPhoneContext, false, true);

        PhoneUtils.setAudioMode(mCM);
    }

    private void onMwiChanged(boolean visible) {
        if (VDBG) log("onMwiChanged(): " + visible);
        NotificationMgr.getDefault().updateMwi(visible);
    }

    /**
     * Posts a delayed PHONE_MWI_CHANGED event, to schedule a "retry" for a
     * failed NotificationMgr.updateMwi() call.
     */
    /* package */ void sendMwiChangedDelayed(long delayMillis) {
        Message message = Message.obtain(this, PHONE_MWI_CHANGED);
        sendMessageDelayed(message, delayMillis);
    }

    private void onCfiChanged(boolean visible) {
        if (VDBG) log("onCfiChanged(): " + visible);
        NotificationMgr.getDefault().updateCfi(visible);
    }

    /**
     * Indicates whether or not this ringer is ringing.
     */
    boolean isRinging() {
        return mRinger.isRinging();
    }

    /**
     * Stops the current ring, and tells the notifier that future
     * ring requests should be ignored.
     */
    void silenceRinger() {
        mSilentRingerRequested = true;
        if (DBG) log("stopRing()... (silenceRinger)");
        mRinger.stopRing();
    }

    /**
     * Posts a PHONE_BATTERY_LOW event, causing us to play a warning
     * tone if the user is in-call.
     */
    /* package */ void sendBatteryLow() {
        Message message = Message.obtain(this, PHONE_BATTERY_LOW);
        sendMessage(message);
    }

    private void onBatteryLow() {
        if (DBG) log("onBatteryLow()...");

        // A "low battery" warning tone is now played by
        // StatusBarPolicy.updateBattery().
    }


    /**
     * Helper class to play tones through the earpiece (or speaker / BT)
     * during a call, using the ToneGenerator.
     *
     * To use, just instantiate a new InCallTonePlayer
     * (passing in the TONE_* constant for the tone you want)
     * and start() it.
     *
     * When we're done playing the tone, if the phone is idle at that
     * point, we'll reset the audio routing and speaker state.
     * (That means that for tones that get played *after* a call
     * disconnects, like "busy" or "congestion" or "call ended", you
     * should NOT call resetAudioStateAfterDisconnect() yourself.
     * Instead, just start the InCallTonePlayer, which will automatically
     * defer the resetAudioStateAfterDisconnect() call until the tone
     * finishes playing.)
     */
    private class InCallTonePlayer extends Thread {
        private int mToneId;
        private int mState;
        // The possible tones we can play.
        public static final int TONE_NONE = 0;
        public static final int TONE_CALL_WAITING = 1;
        public static final int TONE_BUSY = 2;
        public static final int TONE_CONGESTION = 3;
        public static final int TONE_BATTERY_LOW = 4;
        public static final int TONE_CALL_ENDED = 5;
        public static final int TONE_VOICE_PRIVACY = 6;
        public static final int TONE_REORDER = 7;
        public static final int TONE_INTERCEPT = 8;
        public static final int TONE_CDMA_DROP = 9;
        public static final int TONE_OUT_OF_SERVICE = 10;
        public static final int TONE_REDIAL = 11;
        public static final int TONE_OTA_CALL_END = 12;
        public static final int TONE_RING_BACK = 13;
        public static final int TONE_UNOBTAINABLE_NUMBER = 14;

        // The tone volume relative to other sounds in the stream
        private static final int TONE_RELATIVE_VOLUME_HIPRI = 80;
        private static final int TONE_RELATIVE_VOLUME_LOPRI = 50;

        // Buffer time (in msec) to add on to tone timeout value.
        // Needed mainly when the timeout value for a tone is the
        // exact duration of the tone itself.
        private static final int TONE_TIMEOUT_BUFFER = 20;

        // The tone state
        private static final int TONE_OFF = 0;
        private static final int TONE_ON = 1;
        private static final int TONE_STOPPED = 2;

        InCallTonePlayer(int toneId) {
            super();
            mToneId = toneId;
            mState = TONE_OFF;
        }

        @Override
        public void run() {
            if (VDBG) log("InCallTonePlayer.run(toneId = " + mToneId + ")...");

            int toneType = 0;  // passed to ToneGenerator.startTone()
            int toneVolume;  // passed to the ToneGenerator constructor
            int toneLengthMillis;

            switch (mToneId) {
                case TONE_CALL_WAITING:
                    toneType = ToneGenerator.TONE_SUP_CALL_WAITING;
                    toneVolume = TONE_RELATIVE_VOLUME_HIPRI;
                    // Call waiting tone is stopped by stopTone() method
                    toneLengthMillis = Integer.MAX_VALUE - TONE_TIMEOUT_BUFFER;
                    break;
                case TONE_BUSY:
                    int phoneType = mPhone.getPhoneType();
                    if (phoneType == Phone.PHONE_TYPE_CDMA) {
                        toneType = ToneGenerator.TONE_CDMA_NETWORK_BUSY_ONE_SHOT;
                        toneVolume = TONE_RELATIVE_VOLUME_LOPRI;
                        toneLengthMillis = 1000;
                    } else if (phoneType == Phone.PHONE_TYPE_GSM) {
                        toneType = ToneGenerator.TONE_SUP_BUSY;
                        toneVolume = TONE_RELATIVE_VOLUME_HIPRI;
                        toneLengthMillis = 4000;
                    } else {
                        throw new IllegalStateException("Unexpected phone type: " + phoneType);
                    }
                    break;
                case TONE_CONGESTION:
                    toneType = ToneGenerator.TONE_SUP_CONGESTION;
                    toneVolume = TONE_RELATIVE_VOLUME_HIPRI;
                    toneLengthMillis = 4000;
                    break;
                case TONE_BATTERY_LOW:
                    // For now, use ToneGenerator.TONE_PROP_ACK (two quick
                    // beeps).  TODO: is there some other ToneGenerator
                    // tone that would be more appropriate here?  Or
                    // should we consider adding a new custom tone?
                    toneType = ToneGenerator.TONE_PROP_ACK;
                    toneVolume = TONE_RELATIVE_VOLUME_HIPRI;
                    toneLengthMillis = 1000;
                    break;
                case TONE_CALL_ENDED:
                    toneType = ToneGenerator.TONE_PROP_PROMPT;
                    toneVolume = TONE_RELATIVE_VOLUME_HIPRI;
                    toneLengthMillis = 200;
                    break;
                 case TONE_OTA_CALL_END:
                    if (mApplication.cdmaOtaConfigData.otaPlaySuccessFailureTone ==
                            OtaUtils.OTA_PLAY_SUCCESS_FAILURE_TONE_ON) {
                        toneType = ToneGenerator.TONE_CDMA_ALERT_CALL_GUARD;
                        toneVolume = TONE_RELATIVE_VOLUME_HIPRI;
                        toneLengthMillis = 750;
                    } else {
                        toneType = ToneGenerator.TONE_PROP_PROMPT;
                        toneVolume = TONE_RELATIVE_VOLUME_HIPRI;
                        toneLengthMillis = 200;
                    }
                    break;
                case TONE_VOICE_PRIVACY:
                    toneType = ToneGenerator.TONE_CDMA_ALERT_NETWORK_LITE;
                    toneVolume = TONE_RELATIVE_VOLUME_HIPRI;
                    toneLengthMillis = 5000;
                    break;
                case TONE_REORDER:
                    toneType = ToneGenerator.TONE_CDMA_ABBR_REORDER;
                    toneVolume = TONE_RELATIVE_VOLUME_LOPRI;
                    toneLengthMillis = 4000;
                    break;
                case TONE_INTERCEPT:
                    toneType = ToneGenerator.TONE_CDMA_ABBR_INTERCEPT;
                    toneVolume = TONE_RELATIVE_VOLUME_LOPRI;
                    toneLengthMillis = 500;
                    break;
                case TONE_CDMA_DROP:
                case TONE_OUT_OF_SERVICE:
                    toneType = ToneGenerator.TONE_CDMA_CALLDROP_LITE;
                    toneVolume = TONE_RELATIVE_VOLUME_LOPRI;
                    toneLengthMillis = 375;
                    break;
                case TONE_REDIAL:
                    toneType = ToneGenerator.TONE_CDMA_ALERT_AUTOREDIAL_LITE;
                    toneVolume = TONE_RELATIVE_VOLUME_LOPRI;
                    toneLengthMillis = 5000;
                    break;
                case TONE_RING_BACK:
                    toneType = ToneGenerator.TONE_SUP_RINGTONE;
                    toneVolume = TONE_RELATIVE_VOLUME_HIPRI;
                    // Call ring back tone is stopped by stopTone() method
                    toneLengthMillis = Integer.MAX_VALUE - TONE_TIMEOUT_BUFFER;
                    break;
                case TONE_UNOBTAINABLE_NUMBER:
                    toneType = ToneGenerator.TONE_SUP_ERROR;
                    toneVolume = TONE_RELATIVE_VOLUME_HIPRI;
                    toneLengthMillis = 4000;
                    break;
                default:
                    throw new IllegalArgumentException("Bad toneId: " + mToneId);
            }

            // If the mToneGenerator creation fails, just continue without it.  It is
            // a local audio signal, and is not as important.
            ToneGenerator toneGenerator;
            try {
                int stream;
                if (mBluetoothHandsfree != null) {
                    stream = mBluetoothHandsfree.isAudioOn() ? AudioManager.STREAM_BLUETOOTH_SCO:
                        AudioManager.STREAM_VOICE_CALL;
                } else {
                    stream = AudioManager.STREAM_VOICE_CALL;
                }
                toneGenerator = new ToneGenerator(stream, toneVolume);
                // if (DBG) log("- created toneGenerator: " + toneGenerator);
            } catch (RuntimeException e) {
                Log.w(LOG_TAG,
                      "InCallTonePlayer: Exception caught while creating ToneGenerator: " + e);
                toneGenerator = null;
            }

            // Using the ToneGenerator (with the CALL_WAITING / BUSY /
            // CONGESTION tones at least), the ToneGenerator itself knows
            // the right pattern of tones to play; we do NOT need to
            // manually start/stop each individual tone, or manually
            // insert the correct delay between tones.  (We just start it
            // and let it run for however long we want the tone pattern to
            // continue.)
            //
            // TODO: When we stop the ToneGenerator in the middle of a
            // "tone pattern", it sounds bad if we cut if off while the
            // tone is actually playing.  Consider adding API to the
            // ToneGenerator to say "stop at the next silent part of the
            // pattern", or simply "play the pattern N times and then
            // stop."
            boolean needToStopTone = true;
            boolean okToPlayTone = false;

            if (toneGenerator != null) {
                int phoneType = mPhone.getPhoneType();
                int ringerMode = mAudioManager.getRingerMode();
                if (phoneType == Phone.PHONE_TYPE_CDMA) {
                    if (toneType == ToneGenerator.TONE_CDMA_ALERT_CALL_GUARD) {
                        if ((ringerMode != AudioManager.RINGER_MODE_SILENT) &&
                                (ringerMode != AudioManager.RINGER_MODE_VIBRATE)) {
                            if (DBG) log("- InCallTonePlayer: start playing call tone=" + toneType);
                            okToPlayTone = true;
                            needToStopTone = false;
                        }
                    } else if ((toneType == ToneGenerator.TONE_CDMA_NETWORK_BUSY_ONE_SHOT) ||
                            (toneType == ToneGenerator.TONE_CDMA_ABBR_REORDER) ||
                            (toneType == ToneGenerator.TONE_CDMA_ABBR_INTERCEPT) ||
                            (toneType == ToneGenerator.TONE_CDMA_CALLDROP_LITE)) {
                        if (ringerMode != AudioManager.RINGER_MODE_SILENT) {
                            if (DBG) log("InCallTonePlayer:playing call fail tone:" + toneType);
                            okToPlayTone = true;
                            needToStopTone = false;
                        }
                    } else if ((toneType == ToneGenerator.TONE_CDMA_ALERT_AUTOREDIAL_LITE) ||
                               (toneType == ToneGenerator.TONE_CDMA_ALERT_NETWORK_LITE)) {
                        if ((ringerMode != AudioManager.RINGER_MODE_SILENT) &&
                                (ringerMode != AudioManager.RINGER_MODE_VIBRATE)) {
                            if (DBG) log("InCallTonePlayer:playing tone for toneType=" + toneType);
                            okToPlayTone = true;
                            needToStopTone = false;
                        }
                    } else { // For the rest of the tones, always OK to play.
                        okToPlayTone = true;
                    }
                } else {  // Not "CDMA"
                    okToPlayTone = true;
                }

                synchronized (this) {
                    if (okToPlayTone && mState != TONE_STOPPED) {
                        mState = TONE_ON;
                        toneGenerator.startTone(toneType);
                        try {
                            wait(toneLengthMillis + TONE_TIMEOUT_BUFFER);
                        } catch  (InterruptedException e) {
                            Log.w(LOG_TAG,
                                  "InCallTonePlayer stopped: " + e);
                        }
                        if (needToStopTone) {
                            toneGenerator.stopTone();
                        }
                    }
                    // if (DBG) log("- InCallTonePlayer: done playing.");
                    toneGenerator.release();
                    mState = TONE_OFF;
                }
            }

            // Finally, do the same cleanup we otherwise would have done
            // in onDisconnect().
            //
            // (But watch out: do NOT do this if the phone is in use,
            // since some of our tones get played *during* a call (like
            // CALL_WAITING and BATTERY_LOW) and we definitely *don't*
            // want to reset the audio mode / speaker / bluetooth after
            // playing those!
            // This call is really here for use with tones that get played
            // *after* a call disconnects, like "busy" or "congestion" or
            // "call ended", where the phone has already become idle but
            // we need to defer the resetAudioStateAfterDisconnect() call
            // till the tone finishes playing.)
            if (mCM.getState() == Phone.State.IDLE) {
                resetAudioStateAfterDisconnect();
            }
        }

        public void stopTone() {
            synchronized (this) {
                if (mState == TONE_ON) {
                    notify();
                }
                mState = TONE_STOPPED;
            }
        }
    }

    /**
     * Displays a notification when the phone receives a DisplayInfo record.
     */
    private void onDisplayInfo(AsyncResult r) {
        // Extract the DisplayInfo String from the message
        CdmaDisplayInfoRec displayInfoRec = (CdmaDisplayInfoRec)(r.result);

        if (displayInfoRec != null) {
            String displayInfo = displayInfoRec.alpha;
            if (DBG) log("onDisplayInfo: displayInfo=" + displayInfo);
            CdmaDisplayInfo.displayInfoRecord(mApplication, displayInfo);

            // start a 2 second timer
            sendEmptyMessageDelayed(DISPLAYINFO_NOTIFICATION_DONE,
                    DISPLAYINFO_NOTIFICATION_TIME);
        }
    }

    /**
     * Helper class to play SignalInfo tones using the ToneGenerator.
     *
     * To use, just instantiate a new SignalInfoTonePlayer
     * (passing in the ToneID constant for the tone you want)
     * and start() it.
     */
    private class SignalInfoTonePlayer extends Thread {
        private int mToneId;

        SignalInfoTonePlayer(int toneId) {
            super();
            mToneId = toneId;
        }

        @Override
        public void run() {
            if (DBG) log("SignalInfoTonePlayer.run(toneId = " + mToneId + ")...");

            if (mSignalInfoToneGenerator != null) {
                //First stop any ongoing SignalInfo tone
                mSignalInfoToneGenerator.stopTone();

                //Start playing the new tone if its a valid tone
                mSignalInfoToneGenerator.startTone(mToneId);
            }
        }
    }

    /**
     * Plays a tone when the phone receives a SignalInfo record.
     */
    private void onSignalInfo(AsyncResult r) {
        if (PhoneUtils.isRealIncomingCall(mCM.getFirstActiveRingingCall().getState())) {
            // Do not start any new SignalInfo tone when Call state is INCOMING
            // and stop any previous SignalInfo tone which is being played
            stopSignalInfoTone();
        } else {
            // Extract the SignalInfo String from the message
            CdmaSignalInfoRec signalInfoRec = (CdmaSignalInfoRec)(r.result);
            // Only proceed if a Signal info is present.
            if (signalInfoRec != null) {
                boolean isPresent = signalInfoRec.isPresent;
                if (DBG) log("onSignalInfo: isPresent=" + isPresent);
                if (isPresent) {// if tone is valid
                    int uSignalType = signalInfoRec.signalType;
                    int uAlertPitch = signalInfoRec.alertPitch;
                    int uSignal = signalInfoRec.signal;

                    if (DBG) log("onSignalInfo: uSignalType=" + uSignalType + ", uAlertPitch=" +
                            uAlertPitch + ", uSignal=" + uSignal);
                    //Map the Signal to a ToneGenerator ToneID only if Signal info is present
                    int toneID = SignalToneUtil.getAudioToneFromSignalInfo
                            (uSignalType, uAlertPitch, uSignal);

                    //Create the SignalInfo tone player and pass the ToneID
                    new SignalInfoTonePlayer(toneID).start();
                }
            }
        }
    }

    /**
     * Stops a SignalInfo tone in the following condition
     * 1 - On receiving a New Ringing Call
     * 2 - On disconnecting a call
     * 3 - On answering a Call Waiting Call
     */
    /* package */ void stopSignalInfoTone() {
        if (DBG) log("stopSignalInfoTone: Stopping SignalInfo tone player");
        new SignalInfoTonePlayer(ToneGenerator.TONE_CDMA_SIGNAL_OFF).start();
    }

    /**
     * Plays a Call waiting tone if it is present in the second incoming call.
     */
    private void onCdmaCallWaiting(AsyncResult r) {
        // Remove any previous Call waiting timers in the queue
        removeMessages(CALLWAITING_CALLERINFO_DISPLAY_DONE);
        removeMessages(CALLWAITING_ADDCALL_DISABLE_TIMEOUT);

        // Set the Phone Call State to SINGLE_ACTIVE as there is only one connection
        // else we would not have received Call waiting
        mApplication.cdmaPhoneCallState.setCurrentCallState(
                CdmaPhoneCallState.PhoneCallState.SINGLE_ACTIVE);

        // Display the incoming call to the user if the InCallScreen isn't
        // already in the foreground.
        if (!mApplication.isShowingCallScreen()) {
            if (DBG) log("- showing incoming call (CDMA call waiting)...");
            showIncomingCall();
        }

        // Start timer for CW display
        mCallWaitingTimeOut = false;
        sendEmptyMessageDelayed(CALLWAITING_CALLERINFO_DISPLAY_DONE,
                CALLWAITING_CALLERINFO_DISPLAY_TIME);

        // Set the mAddCallMenuStateAfterCW state to false
        mApplication.cdmaPhoneCallState.setAddCallMenuStateAfterCallWaiting(false);

        // Start the timer for disabling "Add Call" menu option
        sendEmptyMessageDelayed(CALLWAITING_ADDCALL_DISABLE_TIMEOUT,
                CALLWAITING_ADDCALL_DISABLE_TIME);

        // Extract the Call waiting information
        CdmaCallWaitingNotification infoCW = (CdmaCallWaitingNotification) r.result;
        int isPresent = infoCW.isPresent;
        if (DBG) log("onCdmaCallWaiting: isPresent=" + isPresent);
        if (isPresent == 1 ) {//'1' if tone is valid
            int uSignalType = infoCW.signalType;
            int uAlertPitch = infoCW.alertPitch;
            int uSignal = infoCW.signal;
            if (DBG) log("onCdmaCallWaiting: uSignalType=" + uSignalType + ", uAlertPitch="
                    + uAlertPitch + ", uSignal=" + uSignal);
            //Map the Signal to a ToneGenerator ToneID only if Signal info is present
            int toneID =
                SignalToneUtil.getAudioToneFromSignalInfo(uSignalType, uAlertPitch, uSignal);

            //Create the SignalInfo tone player and pass the ToneID
            new SignalInfoTonePlayer(toneID).start();
        }
    }

    /**
     * Posts a event causing us to clean up after rejecting (or timing-out) a
     * CDMA call-waiting call.
     *
     * This method is safe to call from any thread.
     * @see onCdmaCallWaitingReject()
     */
    /* package */ void sendCdmaCallWaitingReject() {
        sendEmptyMessage(CDMA_CALL_WAITING_REJECT);
    }

    /**
     * Performs Call logging based on Timeout or Ignore Call Waiting Call for CDMA,
     * and finally calls Hangup on the Call Waiting connection.
     *
     * This method should be called only from the UI thread.
     * @see sendCdmaCallWaitingReject()
     */
    private void onCdmaCallWaitingReject() {
        final Call ringingCall = mCM.getFirstActiveRingingCall();

        // Call waiting timeout scenario
        if (ringingCall.getState() == Call.State.WAITING) {
            // Code for perform Call logging and missed call notification
            Connection c = ringingCall.getLatestConnection();

            if (c != null) {
                String number = c.getAddress();
                int presentation = c.getNumberPresentation();
                final long date = c.getCreateTime();
                final long duration = c.getDurationMillis();
                final int callLogType = mCallWaitingTimeOut ?
                        Calls.MISSED_TYPE : Calls.INCOMING_TYPE;

                // get the callerinfo object and then log the call with it.
                Object o = c.getUserData();
                final CallerInfo ci;
                if ((o == null) || (o instanceof CallerInfo)) {
                    ci = (CallerInfo) o;
                } else {
                    ci = ((PhoneUtils.CallerInfoToken) o).currentInfo;
                }

                // Do final CNAP modifications of logNumber prior to logging [mimicking
                // onDisconnect()]
                final String logNumber = PhoneUtils.modifyForSpecialCnapCases(
                        mPhoneContext, ci, number, presentation);
                final int newPresentation = (ci != null) ? ci.numberPresentation : presentation;
                if (DBG) log("- onCdmaCallWaitingReject(): logNumber set to: " + logNumber
                        + ", newPresentation value is: " + newPresentation);

                CallLogAsync.AddCallArgs args =
                        new CallLogAsync.AddCallArgs(
                            mPhoneContext, ci, logNumber, presentation,
                            callLogType, date, duration);

                mCallLog.addCall(args);

                if (callLogType == Calls.MISSED_TYPE) {
                    // Add missed call notification
                    showMissedCallNotification(c, date);
                } else {
                    // Remove Call waiting 20 second display timer in the queue
                    removeMessages(CALLWAITING_CALLERINFO_DISPLAY_DONE);
                }

                // Hangup the RingingCall connection for CW
                PhoneUtils.hangup(c);
            }

            //Reset the mCallWaitingTimeOut boolean
            mCallWaitingTimeOut = false;
        }
    }

    /**
     * Return the private variable mPreviousCdmaCallState.
     */
    /* package */ Call.State getPreviousCdmaCallState() {
        return mPreviousCdmaCallState;
    }

    /**
     * Return the private variable mVoicePrivacyState.
     */
    /* package */ boolean getVoicePrivacyState() {
        return mVoicePrivacyState;
    }

    /**
     * Return the private variable mIsCdmaRedialCall.
     */
    /* package */ boolean getIsCdmaRedialCall() {
        return mIsCdmaRedialCall;
    }

    /**
     * Helper function used to show a missed call notification.
     */
    private void showMissedCallNotification(Connection c, final long date) {
        PhoneUtils.CallerInfoToken info =
            PhoneUtils.startGetCallerInfo(mApplication, c, this, Long.valueOf(date));
        if (info != null) {
            // at this point, we've requested to start a query, but it makes no
            // sense to log this missed call until the query comes back.
            if (VDBG) log("showMissedCallNotification: Querying for CallerInfo on missed call...");
            if (info.isFinal) {
                // it seems that the query we have actually is up to date.
                // send the notification then.
                CallerInfo ci = info.currentInfo;

                // Check number presentation value; if we have a non-allowed presentation,
                // then display an appropriate presentation string instead as the missed
                // call.
                String name = ci.name;
                String number = ci.phoneNumber;
                if (ci.numberPresentation == Connection.PRESENTATION_RESTRICTED) {
                    name = mPhoneContext.getString(R.string.private_num);
                } else if (ci.numberPresentation != Connection.PRESENTATION_ALLOWED) {
                    name = mPhoneContext.getString(R.string.unknown);
                } else {
                    number = PhoneUtils.modifyForSpecialCnapCases(mPhoneContext,
                            ci, number, ci.numberPresentation);
                }
                NotificationMgr.getDefault().notifyMissedCall(name, number,
                        ci.phoneLabel, date);
            }
        } else {
            // getCallerInfo() can return null in rare cases, like if we weren't
            // able to get a valid phone number out of the specified Connection.
            Log.w(LOG_TAG, "showMissedCallNotification: got null CallerInfo for Connection " + c);
        }
    }

    /**
     *  Inner class to handle emergency call tone and vibrator
     */
    private class EmergencyTonePlayerVibrator {
        private final int EMG_VIBRATE_LENGTH = 1000;  // ms.
        private final int EMG_VIBRATE_PAUSE  = 1000;  // ms.
        private final long[] mVibratePattern =
                new long[] { EMG_VIBRATE_LENGTH, EMG_VIBRATE_PAUSE };

        private ToneGenerator mToneGenerator;
        private Vibrator mEmgVibrator;

        /**
         * constructor
         */
        public EmergencyTonePlayerVibrator() {
        }

        /**
         * Start the emergency tone or vibrator.
         */
        private void start() {
            if (VDBG) log("call startEmergencyToneOrVibrate.");
            int ringerMode = mAudioManager.getRingerMode();

            if ((mIsEmergencyToneOn == EMERGENCY_TONE_ALERT) &&
                    (ringerMode == AudioManager.RINGER_MODE_NORMAL)) {
                if (VDBG) log("Play Emergency Tone.");
                mToneGenerator = new ToneGenerator (AudioManager.STREAM_VOICE_CALL,
                        InCallTonePlayer.TONE_RELATIVE_VOLUME_HIPRI);
                if (mToneGenerator != null) {
                    mToneGenerator.startTone(ToneGenerator.TONE_CDMA_EMERGENCY_RINGBACK);
                    mCurrentEmergencyToneState = EMERGENCY_TONE_ALERT;
                }
            } else if (mIsEmergencyToneOn == EMERGENCY_TONE_VIBRATE) {
                if (VDBG) log("Play Emergency Vibrate.");
                mEmgVibrator = new Vibrator();
                if (mEmgVibrator != null) {
                    mEmgVibrator.vibrate(mVibratePattern, 0);
                    mCurrentEmergencyToneState = EMERGENCY_TONE_VIBRATE;
                }
            }
        }

        /**
         * If the emergency tone is active, stop the tone or vibrator accordingly.
         */
        private void stop() {
            if (VDBG) log("call stopEmergencyToneOrVibrate.");

            if ((mCurrentEmergencyToneState == EMERGENCY_TONE_ALERT)
                    && (mToneGenerator != null)) {
                mToneGenerator.stopTone();
                mToneGenerator.release();
            } else if ((mCurrentEmergencyToneState == EMERGENCY_TONE_VIBRATE)
                    && (mEmgVibrator != null)) {
                mEmgVibrator.cancel();
            }
            mCurrentEmergencyToneState = EMERGENCY_TONE_OFF;
        }
    }

    private void onRingbackTone(AsyncResult r) {
        boolean playTone = (Boolean)(r.result);

        if (playTone == true) {
            // Only play when foreground call is in DIALING or ALERTING.
            // to prevent a late coming playtone after ALERTING.
            // Don't play ringback tone if it is in play, otherwise it will cut
            // the current tone and replay it
            if (mCM.getActiveFgCallState().isDialing() &&
                mInCallRingbackTonePlayer == null) {
                mInCallRingbackTonePlayer = new InCallTonePlayer(InCallTonePlayer.TONE_RING_BACK);
                mInCallRingbackTonePlayer.start();
            }
        } else {
            if (mInCallRingbackTonePlayer != null) {
                mInCallRingbackTonePlayer.stopTone();
                mInCallRingbackTonePlayer = null;
            }
        }
    }

    /**
     * Toggle mute and unmute requests while keeping the same mute state
     */
    private void onResendMute() {
        boolean muteState = PhoneUtils.getMute(mPhone);
        PhoneUtils.setMuteInternal(mPhone, !muteState);
        PhoneUtils.setMuteInternal(mPhone, muteState);
    }

    /**
     * Retrieve the phone number from the caller info or the connection.
     *
     * For incoming call the number is in the Connection object. For
     * outgoing call we use the CallerInfo phoneNumber field if
     * present. All the processing should have been done already (CDMA vs GSM numbers).
     *
     * If CallerInfo is missing the phone number, get it from the connection.
     * Apply the Call Name Presentation (CNAP) transform in the connection on the number.
     *
     * @param conn The phone connection.
     * @param info The CallerInfo. Maybe null.
     * @return the phone number.
     */
    private String getLogNumber(Connection conn, CallerInfo callerInfo) {
        String number = null;

        if (conn.isIncoming()) {
            number = conn.getAddress();
        } else {
            // For emergency and voicemail calls,
            // CallerInfo.phoneNumber does *not* contain a valid phone
            // number.  Instead it contains an I18N'd string such as
            // "Emergency Number" or "Voice Mail" so we get the number
            // from the connection.
            if (null == callerInfo || TextUtils.isEmpty(callerInfo.phoneNumber) ||
                callerInfo.isEmergencyNumber() || callerInfo.isVoiceMailNumber()) {
                if (mPhone.getPhoneType() == Phone.PHONE_TYPE_CDMA) {
                    // In cdma getAddress() is not always equals to getOrigDialString().
                    number = conn.getOrigDialString();
                } else {
                    number = conn.getAddress();
                }
            } else {
                number = callerInfo.phoneNumber;
            }
        }

        if (null == number) {
            return null;
        } else {
            int presentation = conn.getNumberPresentation();

            // Do final CNAP modifications.
            number = PhoneUtils.modifyForSpecialCnapCases(mPhoneContext, callerInfo,
                                                          number, presentation);
            if (!PhoneNumberUtils.isUriNumber(number)) {
                number = PhoneNumberUtils.stripSeparators(number);
            }
            if (VDBG) log("getLogNumber: " + number);
            return number;
        }
    }

    /**
     * Get the caller info.
     *
     * @param conn The phone connection.
     * @return The CallerInfo associated with the connection. Maybe null.
     */
    private CallerInfo getCallerInfoFromConnection(Connection conn) {
        CallerInfo ci = null;
        Object o = conn.getUserData();

        if ((o == null) || (o instanceof CallerInfo)) {
            ci = (CallerInfo) o;
        } else {
            ci = ((PhoneUtils.CallerInfoToken) o).currentInfo;
        }
        return ci;
    }

    /**
     * Get the presentation from the callerinfo if not null otherwise,
     * get it from the connection.
     *
     * @param conn The phone connection.
     * @param info The CallerInfo. Maybe null.
     * @return The presentation to use in the logs.
     */
    private int getPresentation(Connection conn, CallerInfo callerInfo) {
        int presentation;

        if (null == callerInfo) {
            presentation = conn.getNumberPresentation();
        } else {
            presentation = callerInfo.numberPresentation;
            if (DBG) log("- getPresentation(): ignoring connection's presentation: " +
                         conn.getNumberPresentation());
        }
        if (DBG) log("- getPresentation: presentation: " + presentation);
        return presentation;
    }

    private void log(String msg) {
        Log.d(LOG_TAG, msg);
    }
}<|MERGE_RESOLUTION|>--- conflicted
+++ resolved
@@ -908,18 +908,8 @@
                     getContentResolver(),android.provider.Settings.System.CALL_AUTO_RETRY, 0);
         }
 
-<<<<<<< HEAD
-        if (mCM.getState() == Phone.State.IDLE) {
-            PhoneUtils.setAudioControlState(PhoneUtils.AUDIO_IDLE);
-        }
-
         // Stop any signalInfo tone being played when a call gets ended
         stopSignalInfoTone();
-=======
-        if (mPhone.getPhoneType() == Phone.PHONE_TYPE_CDMA) {
-            // Stop any signalInfo tone being played when a call gets ended
-            stopSignalInfoTone();
->>>>>>> 62bdb7e7
 
         if (mPhone.getPhoneType() == Phone.PHONE_TYPE_CDMA) {
             // Resetting the CdmaPhoneCallState members
