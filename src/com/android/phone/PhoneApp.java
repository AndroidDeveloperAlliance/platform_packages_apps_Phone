--- conflicted
+++ resolved
@@ -438,16 +438,7 @@
 
             phoneMgr = new PhoneInterfaceManager(this, phone);
 
-<<<<<<< HEAD
-            // Starts the SIP service. It's a no-op if SIP API is not supported
-            // on the deivce.
-            // TODO: Having the phone process host the SIP service is only
-            // temporary. Will move it to a persistent communication process
-            // later.
-            SipService.start(this);
-=======
             mHandler.sendEmptyMessage(EVENT_START_SIP_SERVICE);
->>>>>>> 0726dacf
 
             int phoneType = phone.getPhoneType();
 
