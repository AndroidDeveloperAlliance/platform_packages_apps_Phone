--- conflicted
+++ resolved
@@ -205,13 +205,7 @@
         mName =  intent.getStringExtra(INTENT_EXTRA_NAME);
         mNumber =  intent.getStringExtra(INTENT_EXTRA_NUMBER);
 
-<<<<<<< HEAD
-        if (TextUtils.isEmpty(mName) && TextUtils.isEmpty(mNumber)) {
-            mAddContact = true;
-        }
-=======
         mAddContact = TextUtils.isEmpty(mNumber);
->>>>>>> 6e2ee7ce
     }
 
     /**
