/*
 * Copyright (C) 2006 The Android Open Source Project
 *
 * Licensed under the Apache License, Version 2.0 (the "License");
 * you may not use this file except in compliance with the License.
 * You may obtain a copy of the License at
 *
 *      http://www.apache.org/licenses/LICENSE-2.0
 *
 * Unless required by applicable law or agreed to in writing, software
 * distributed under the License is distributed on an "AS IS" BASIS,
 * WITHOUT WARRANTIES OR CONDITIONS OF ANY KIND, either express or implied.
 * See the License for the specific language governing permissions and
 * limitations under the License.
 */

package com.android.phone;

import android.app.Service;
import android.bluetooth.BluetoothAdapter;
import android.bluetooth.BluetoothAudioGateway;
import android.bluetooth.BluetoothAudioGateway.IncomingConnectionInfo;
import android.bluetooth.BluetoothDevice;
import android.bluetooth.BluetoothHeadset;
import android.bluetooth.BluetoothProfile;
import android.bluetooth.BluetoothUuid;
import android.bluetooth.HeadsetBase;
import android.bluetooth.IBluetooth;
import android.bluetooth.IBluetoothHeadset;
import android.content.BroadcastReceiver;
import android.content.Context;
import android.content.Intent;
import android.content.IntentFilter;
import android.media.AudioManager;
import android.os.Handler;
import android.os.IBinder;
import android.os.Message;
import android.os.ParcelUuid;
import android.os.PowerManager;
import android.os.RemoteException;
import android.os.ServiceManager;
import android.provider.Settings;
import android.util.Log;

import com.android.internal.telephony.Call;
import com.android.internal.telephony.Phone;
import com.android.internal.telephony.PhoneFactory;

import java.util.HashMap;
import java.util.ArrayList;

/**
 * Provides Bluetooth Headset and Handsfree profile, as a service in
 * the Phone application.
 * @hide
 */
public class BluetoothHeadsetService extends Service {
    private static final String TAG = "Bluetooth HSHFP";
    private static final boolean DBG = true;

    private static final String PREF_NAME = BluetoothHeadsetService.class.getSimpleName();
    private static final String PREF_LAST_HEADSET = "lastHeadsetAddress";

    private static final int PHONE_STATE_CHANGED = 1;

    private static final String BLUETOOTH_ADMIN_PERM = android.Manifest.permission.BLUETOOTH_ADMIN;
    private static final String BLUETOOTH_PERM = android.Manifest.permission.BLUETOOTH;

    private static boolean sHasStarted = false;

    private BluetoothDevice mDeviceSdpQuery;
    private BluetoothAdapter mAdapter;
    private IBluetooth mBluetoothService;
    private PowerManager mPowerManager;
    private BluetoothAudioGateway mAg;
    private BluetoothHandsfree mBtHandsfree;
    private HashMap<BluetoothDevice, BluetoothRemoteHeadset> mRemoteHeadsets;
    private BluetoothDevice mAudioConnectedDevice;

    @Override
    public void onCreate() {
        super.onCreate();
        mAdapter = BluetoothAdapter.getDefaultAdapter();
        mPowerManager = (PowerManager) getSystemService(Context.POWER_SERVICE);
        mBtHandsfree = PhoneApp.getInstance().getBluetoothHandsfree();
        mAg = new BluetoothAudioGateway(mAdapter);
        IntentFilter filter = new IntentFilter(
                BluetoothDevice.ACTION_ACL_DISCONNECT_REQUESTED);
        filter.addAction(BluetoothAdapter.ACTION_STATE_CHANGED);
        filter.addAction(BluetoothDevice.ACTION_BOND_STATE_CHANGED);
        filter.addAction(AudioManager.VOLUME_CHANGED_ACTION);
        filter.addAction(BluetoothDevice.ACTION_UUID);
        registerReceiver(mBluetoothReceiver, filter);

        IBinder b = ServiceManager.getService(BluetoothAdapter.BLUETOOTH_SERVICE);
        if (b == null) {
            throw new RuntimeException("Bluetooth service not available");
        }
        mBluetoothService = IBluetooth.Stub.asInterface(b);
        mRemoteHeadsets = new HashMap<BluetoothDevice, BluetoothRemoteHeadset>();
   }

   private class BluetoothRemoteHeadset {
       private int mState;
       private int mHeadsetType;
       private HeadsetBase mHeadset;
       private IncomingConnectionInfo mIncomingInfo;

       BluetoothRemoteHeadset() {
           mState = BluetoothProfile.STATE_DISCONNECTED;
           mHeadsetType = BluetoothHandsfree.TYPE_UNKNOWN;
           mHeadset = null;
           mIncomingInfo = null;
       }

       BluetoothRemoteHeadset(int headsetType, IncomingConnectionInfo incomingInfo) {
           mState = BluetoothProfile.STATE_DISCONNECTED;
           mHeadsetType = headsetType;
           mHeadset = null;
           mIncomingInfo = incomingInfo;
       }
   }

   synchronized private BluetoothDevice getCurrentDevice() {
       for (BluetoothDevice device : mRemoteHeadsets.keySet()) {
           int state = mRemoteHeadsets.get(device).mState;
           if (state == BluetoothProfile.STATE_CONNECTING ||
               state == BluetoothProfile.STATE_CONNECTED) {
               return device;
           }
       }
       return null;
   }

    @Override
    public void onStart(Intent intent, int startId) {
         if (mAdapter == null) {
            Log.w(TAG, "Stopping BluetoothHeadsetService: device does not have BT");
            stopSelf();
        } else {
            if (!sHasStarted) {
                if (DBG) log("Starting BluetoothHeadsetService");
                if (mAdapter.isEnabled()) {
                    mAg.start(mIncomingConnectionHandler);
                    mBtHandsfree.onBluetoothEnabled();
                }
                sHasStarted = true;
            }
        }
    }

    private final Handler mIncomingConnectionHandler = new Handler() {
        @Override
        public void handleMessage(Message msg) {
            synchronized(BluetoothHeadsetService.this) {
                IncomingConnectionInfo info = (IncomingConnectionInfo)msg.obj;
                int type = BluetoothHandsfree.TYPE_UNKNOWN;
                switch(msg.what) {
                case BluetoothAudioGateway.MSG_INCOMING_HEADSET_CONNECTION:
                    type = BluetoothHandsfree.TYPE_HEADSET;
                    break;
                case BluetoothAudioGateway.MSG_INCOMING_HANDSFREE_CONNECTION:
                    type = BluetoothHandsfree.TYPE_HANDSFREE;
                    break;
                }

                Log.i(TAG, "Incoming rfcomm (" + BluetoothHandsfree.typeToString(type) +
                      ") connection from " + info.mRemoteDevice + "on channel " +
                      info.mRfcommChan);

                int priority = BluetoothProfile.PRIORITY_OFF;
                HeadsetBase headset;
                priority = getPriority(info.mRemoteDevice);
                if (priority <= BluetoothProfile.PRIORITY_OFF) {
                    Log.i(TAG, "Rejecting incoming connection because priority = " + priority);

                    headset = new HeadsetBase(mPowerManager, mAdapter,
                                              info.mRemoteDevice,
                                              info.mSocketFd, info.mRfcommChan,
                                              null);
                    headset.disconnect();
                    return;
                }

                BluetoothRemoteHeadset remoteHeadset;
                BluetoothDevice device = getCurrentDevice();

                int state = BluetoothProfile.STATE_DISCONNECTED;
                if (device != null) {
                    state = mRemoteHeadsets.get(device).mState;
                }

                switch (state) {
                case BluetoothProfile.STATE_DISCONNECTED:
                    // headset connecting us, lets join
                    remoteHeadset = new BluetoothRemoteHeadset(type, info);
                    mRemoteHeadsets.put(info.mRemoteDevice, remoteHeadset);

                    try {
                        mBluetoothService.notifyIncomingConnection(
                            info.mRemoteDevice.getAddress());
                    } catch (RemoteException e) {
                        Log.e(TAG, "notifyIncomingConnection");
                    }
                    break;
                case BluetoothProfile.STATE_CONNECTING:
                    if (!info.mRemoteDevice.equals(device)) {
                        // different headset, ignoring
                        Log.i(TAG, "Already attempting connect to " + device +
                              ", disconnecting " + info.mRemoteDevice);

                        headset = new HeadsetBase(mPowerManager, mAdapter,
                                                  info.mRemoteDevice,
                                                  info.mSocketFd, info.mRfcommChan,
                                                  null);
                        headset.disconnect();
                        break;
                    }

                    // Incoming and Outgoing connections to the same headset.
                    // The state machine manager will cancel outgoing and accept the incoming one.
                    // Update the state
                    mRemoteHeadsets.get(info.mRemoteDevice).mHeadsetType = type;
                    mRemoteHeadsets.get(info.mRemoteDevice).mIncomingInfo = info;

                    try {
                        mBluetoothService.notifyIncomingConnection(
                            info.mRemoteDevice.getAddress());
                    } catch (RemoteException e) {
                        Log.e(TAG, "notifyIncomingConnection");
                    }
                    break;
                case BluetoothProfile.STATE_CONNECTED:
                    Log.i(TAG, "Already connected to " + device + ", disconnecting " +
                            info.mRemoteDevice);

                    headset = new HeadsetBase(mPowerManager, mAdapter,
                                              info.mRemoteDevice,
                                              info.mSocketFd, info.mRfcommChan,
                                              null);
                    headset.disconnect();
                    break;
                }
            }
        }
    };

    private final BroadcastReceiver mBluetoothReceiver = new BroadcastReceiver() {

        @Override
        public void onReceive(Context context, Intent intent) {
            String action = intent.getAction();
            BluetoothDevice device =
                    intent.getParcelableExtra(BluetoothDevice.EXTRA_DEVICE);

            BluetoothDevice currDevice = getCurrentDevice();
            int state = BluetoothProfile.STATE_DISCONNECTED;
            if (currDevice != null) {
                state = mRemoteHeadsets.get(currDevice).mState;
            }

            if ((state == BluetoothProfile.STATE_CONNECTED ||
                    state == BluetoothProfile.STATE_CONNECTING) &&
                    action.equals(BluetoothDevice.ACTION_ACL_DISCONNECT_REQUESTED) &&
                    device.equals(currDevice)) {
                try {
                    mBinder.disconnect(currDevice);
                } catch (RemoteException e) {}
            } else if (action.equals(BluetoothAdapter.ACTION_STATE_CHANGED)) {
                switch (intent.getIntExtra(BluetoothAdapter.EXTRA_STATE,
                                           BluetoothAdapter.ERROR)) {
                case BluetoothAdapter.STATE_ON:
                    adjustPriorities();
                    mAg.start(mIncomingConnectionHandler);
                    mBtHandsfree.onBluetoothEnabled();
                    break;
                case BluetoothAdapter.STATE_TURNING_OFF:
                    mBtHandsfree.onBluetoothDisabled();
                    mAg.stop();
                    if (currDevice != null) {
                        setState(currDevice, BluetoothHeadset.STATE_DISCONNECTED);
                    }
                    break;
                }
            } else if (action.equals(BluetoothDevice.ACTION_BOND_STATE_CHANGED)) {
                int bondState = intent.getIntExtra(BluetoothDevice.EXTRA_BOND_STATE,
                                                   BluetoothDevice.ERROR);
                switch(bondState) {
                case BluetoothDevice.BOND_BONDED:
                    if (getPriority(device) == BluetoothProfile.PRIORITY_UNDEFINED) {
                        setPriority(device, BluetoothProfile.PRIORITY_ON);
                    }
                    break;
                case BluetoothDevice.BOND_NONE:
                    setPriority(device, BluetoothProfile.PRIORITY_UNDEFINED);
                    break;
                }
            } else if (action.equals(AudioManager.VOLUME_CHANGED_ACTION)) {
                int streamType = intent.getIntExtra(AudioManager.EXTRA_VOLUME_STREAM_TYPE, -1);
                if (streamType == AudioManager.STREAM_BLUETOOTH_SCO) {
                    mBtHandsfree.sendScoGainUpdate(intent.getIntExtra(
                            AudioManager.EXTRA_VOLUME_STREAM_VALUE, 0));
                }

            } else if (action.equals(BluetoothDevice.ACTION_UUID)) {
                if (device.equals(mDeviceSdpQuery) && device.equals(currDevice)) {
                    // We have got SDP records for the device we are interested in.
                    getSdpRecordsAndConnect(device);
                }
            }
        }
    };

    private static final int CONNECT_HEADSET_DELAYED = 1;
    private Handler mHandler = new Handler() {
        @Override
        public void handleMessage(Message msg) {
            switch (msg.what) {
                case CONNECT_HEADSET_DELAYED:
                    BluetoothDevice device = (BluetoothDevice) msg.obj;
                    getSdpRecordsAndConnect(device);
                    break;
            }
        }
    };

    @Override
    public IBinder onBind(Intent intent) {
        return mBinder;
    }

    // ------------------------------------------------------------------
    // Bluetooth Headset Connect
    // ------------------------------------------------------------------
    private static final int RFCOMM_CONNECTED             = 1;
    private static final int RFCOMM_ERROR                 = 2;

    private long mTimestamp;

    /**
     * Thread for RFCOMM connection
     * Messages are sent to mConnectingStatusHandler as connection progresses.
     */
    private RfcommConnectThread mConnectThread;
    private class RfcommConnectThread extends Thread {
        private BluetoothDevice device;
        private int channel;
        private int type;

        private static final int EINTERRUPT = -1000;
        private static final int ECONNREFUSED = -111;

        public RfcommConnectThread(BluetoothDevice device, int channel, int type) {
            super();
            this.device = device;
            this.channel = channel;
            this.type = type;
        }

        private int waitForConnect(HeadsetBase headset) {
            // Try to connect for 20 seconds
            int result = 0;
            for (int i=0; i < 40 && result == 0; i++) {
                // waitForAsyncConnect returns 0 on timeout, 1 on success, < 0 on error.
                result = headset.waitForAsyncConnect(500, mConnectedStatusHandler);
                if (isInterrupted()) {
                    headset.disconnect();
                    return EINTERRUPT;
                }
            }
            return result;
        }

        @Override
        public void run() {
            long timestamp;

            timestamp = System.currentTimeMillis();
            HeadsetBase headset = new HeadsetBase(mPowerManager, mAdapter,
                                                  device, channel);

            int result = waitForConnect(headset);

            if (result != EINTERRUPT && result != 1) {
                if (result == ECONNREFUSED && mDeviceSdpQuery == null) {
                    // The rfcomm channel number might have changed, do SDP
                    // query and try to connect again.
                    mDeviceSdpQuery = getCurrentDevice();
                    device.fetchUuidsWithSdp();
                    mConnectThread = null;
                    return;
                } else {
                    Log.i(TAG, "Trying to connect to rfcomm socket again after 1 sec");
                    try {
                      sleep(1000);  // 1 second
                    } catch (InterruptedException e) {}
                }
                result = waitForConnect(headset);
            }
            mDeviceSdpQuery = null;
            if (result == EINTERRUPT) return;

            if (DBG) log("RFCOMM connection attempt took " +
                  (System.currentTimeMillis() - timestamp) + " ms");
            if (isInterrupted()) {
                headset.disconnect();
                return;
            }
            if (result < 0) {
                Log.w(TAG, "headset.waitForAsyncConnect() error: " + result);
                mConnectingStatusHandler.obtainMessage(RFCOMM_ERROR).sendToTarget();
                return;
            } else if (result == 0) {
                mConnectingStatusHandler.obtainMessage(RFCOMM_ERROR).sendToTarget();
                Log.w(TAG, "mHeadset.waitForAsyncConnect() error: " + result + "(timeout)");
                return;
            } else {
                mConnectingStatusHandler.obtainMessage(RFCOMM_CONNECTED, headset).sendToTarget();
            }
        }
    }

    /**
     * Receives events from mConnectThread back in the main thread.
     */
    private final Handler mConnectingStatusHandler = new Handler() {
        @Override
        public void handleMessage(Message msg) {
            BluetoothDevice device = getCurrentDevice();
            if (device == null ||
                mRemoteHeadsets.get(device).mState != BluetoothProfile.STATE_CONNECTING) {
                return;  // stale events
            }

            switch (msg.what) {
            case RFCOMM_ERROR:
                if (DBG) log("Rfcomm error");
                mConnectThread = null;
                setState(device, BluetoothProfile.STATE_DISCONNECTED);
                break;
            case RFCOMM_CONNECTED:
                if (DBG) log("Rfcomm connected");
                mConnectThread = null;
                HeadsetBase headset = (HeadsetBase)msg.obj;
                setState(device, BluetoothProfile.STATE_CONNECTED);

                mRemoteHeadsets.get(device).mHeadset = headset;
                mBtHandsfree.connectHeadset(headset, mRemoteHeadsets.get(device).mHeadsetType);
                break;
            }
        }
    };

    /**
     * Receives events from a connected RFCOMM socket back in the main thread.
     */
    private final Handler mConnectedStatusHandler = new Handler() {
        @Override
        public void handleMessage(Message msg) {
            switch (msg.what) {
            case HeadsetBase.RFCOMM_DISCONNECTED:
                mBtHandsfree.resetAtState();
                BluetoothDevice device = getCurrentDevice();
                if (device != null) {
                    setState(device, BluetoothProfile.STATE_DISCONNECTED);
                }
                break;
            }
        }
    };

    private synchronized void setState(BluetoothDevice device, int state) {
        int prevState = mRemoteHeadsets.get(device).mState;
        if (state != prevState) {
            if (DBG) log("Device: " + device +
                " Headset  state" + prevState + " -> " + state);
            if (prevState == BluetoothProfile.STATE_CONNECTED) {
                // Headset is disconnecting, stop the parser.
                mBtHandsfree.disconnectHeadset();
            }
            Intent intent = new Intent(BluetoothHeadset.ACTION_CONNECTION_STATE_CHANGED);
            intent.putExtra(BluetoothProfile.EXTRA_PREVIOUS_STATE, prevState);
            intent.putExtra(BluetoothProfile.EXTRA_STATE, state);
            intent.putExtra(BluetoothDevice.EXTRA_DEVICE, device);
            if (state == BluetoothProfile.STATE_DISCONNECTED) {
                mRemoteHeadsets.get(device).mHeadset = null;
                mRemoteHeadsets.get(device).mHeadsetType = BluetoothHandsfree.TYPE_UNKNOWN;
            }

            mRemoteHeadsets.get(device).mState = state;

            sendBroadcast(intent, BLUETOOTH_PERM);
<<<<<<< HEAD
            if (state == BluetoothProfile.STATE_CONNECTING) {
                // Set the priority to AUTO_CONNECT
                setPriority(device, BluetoothProfile.PRIORITY_AUTO_CONNECT);
=======
            if (state == BluetoothHeadset.STATE_CONNECTED) {
                // Set the priority to AUTO_CONNECT
                setPriority(device, BluetoothHeadset.PRIORITY_AUTO_CONNECT);
                adjustOtherHeadsetPriorities(device);
>>>>>>> 8be16c19
            }
       }
    }

    private void adjustOtherHeadsetPriorities(BluetoothDevice connectedDevice) {
       for (BluetoothDevice device : mAdapter.getBondedDevices()) {
          if (getPriority(device) >= BluetoothHeadset.PRIORITY_AUTO_CONNECT &&
              !device.equals(connectedDevice)) {
              setPriority(device, BluetoothHeadset.PRIORITY_ON);
          }
       }
    }

    private void setPriority(BluetoothDevice device, int priority) {
        try {
            mBinder.setPriority(device, priority);
        } catch (RemoteException e) {
            Log.e(TAG, "Error while setting priority for: " + device);
        }
    }

    private int getPriority(BluetoothDevice device) {
        try {
            return mBinder.getPriority(device);
        } catch (RemoteException e) {
            Log.e(TAG, "Error while getting priority for: " + device);
        }
        return BluetoothProfile.PRIORITY_UNDEFINED;
    }

    private void adjustPriorities() {
        // This is to ensure backward compatibility.
        // Only 1 device is set to AUTO_CONNECT
        BluetoothDevice savedDevice = null;
        int max_priority = BluetoothProfile.PRIORITY_AUTO_CONNECT;
        if (mAdapter.getBondedDevices() != null) {
            for (BluetoothDevice device : mAdapter.getBondedDevices()) {
                int priority = getPriority(device);
                if (priority >= BluetoothProfile.PRIORITY_AUTO_CONNECT) {
                    setPriority(device, BluetoothProfile.PRIORITY_ON);
                }
                if (priority >= max_priority) {
                    max_priority = priority;
                    savedDevice = device;
                }
            }
            if (savedDevice != null) {
                setPriority(savedDevice, BluetoothProfile.PRIORITY_AUTO_CONNECT);
            }
        }
    }

    private synchronized void getSdpRecordsAndConnect(BluetoothDevice device) {
        if (!device.equals(getCurrentDevice())) {
            // stale
            return;
        }
        ParcelUuid[] uuids = device.getUuids();
        int type = BluetoothHandsfree.TYPE_UNKNOWN;
        if (uuids != null) {
            if (BluetoothUuid.isUuidPresent(uuids, BluetoothUuid.Handsfree)) {
                log("SDP UUID: TYPE_HANDSFREE");
                type = BluetoothHandsfree.TYPE_HANDSFREE;
                mRemoteHeadsets.get(device).mHeadsetType = type;
                int channel = device.getServiceChannel(BluetoothUuid.Handsfree);
                mConnectThread = new RfcommConnectThread(device, channel, type);
                mConnectThread.start();
                if (getPriority(device) < BluetoothHeadset.PRIORITY_AUTO_CONNECT) {
                    setPriority(device, BluetoothHeadset.PRIORITY_AUTO_CONNECT);
                }
                return;
            } else if (BluetoothUuid.isUuidPresent(uuids, BluetoothUuid.HSP)) {
                log("SDP UUID: TYPE_HEADSET");
                type = BluetoothHandsfree.TYPE_HEADSET;
                mRemoteHeadsets.get(device).mHeadsetType = type;
                int channel = device.getServiceChannel(BluetoothUuid.HSP);
                mConnectThread = new RfcommConnectThread(device, channel, type);
                mConnectThread.start();
                if (getPriority(device) < BluetoothHeadset.PRIORITY_AUTO_CONNECT) {
                    setPriority(device, BluetoothHeadset.PRIORITY_AUTO_CONNECT);
                }
                return;
            }
        }
        log("SDP UUID: TYPE_UNKNOWN");
        mRemoteHeadsets.get(device).mHeadsetType = type;
        setState(device, BluetoothProfile.STATE_DISCONNECTED);
        return;
    }

    /**
     * Handlers for incoming service calls
     */
    private final IBluetoothHeadset.Stub mBinder = new IBluetoothHeadset.Stub() {
        public int getConnectionState(BluetoothDevice device) {
            enforceCallingOrSelfPermission(BLUETOOTH_PERM, "Need BLUETOOTH permission");
            BluetoothRemoteHeadset headset = mRemoteHeadsets.get(device);
            if (headset == null) {
                return BluetoothProfile.STATE_DISCONNECTED;
            }
            return headset.mState;
        }
        public BluetoothDevice[] getConnectedDevices() {
            enforceCallingOrSelfPermission(BLUETOOTH_PERM, "Need BLUETOOTH permission");
            return getDevicesMatchingConnectionStates(
                new int[] {BluetoothProfile.STATE_CONNECTED});
        }
        public boolean connect(BluetoothDevice device) {
            enforceCallingOrSelfPermission(BLUETOOTH_ADMIN_PERM,
                                           "Need BLUETOOTH_ADMIN permission");
            synchronized (BluetoothHeadsetService.this) {
                BluetoothDevice currDevice = getCurrentDevice();

                if (currDevice == device ||
                    getPriority(device) == BluetoothProfile.PRIORITY_OFF) {
                    return false;
                }
                if (currDevice != null) {
                    disconnect(currDevice);
                }
                try {
                    return mBluetoothService.connectHeadset(device.getAddress());
                } catch (RemoteException e) {
                    Log.e(TAG, "connectHeadset");
                    return false;
                }
            }
        }
        public boolean disconnect(BluetoothDevice device) {
            enforceCallingOrSelfPermission(BLUETOOTH_ADMIN_PERM,
                                           "Need BLUETOOTH_ADMIN permission");
            synchronized (BluetoothHeadsetService.this) {
                BluetoothRemoteHeadset headset = mRemoteHeadsets.get(device);
                if (headset == null ||
                    headset.mState == BluetoothProfile.STATE_DISCONNECTED ||
                    headset.mState == BluetoothProfile.STATE_DISCONNECTING) {
                    return false;
                }
                try {
                    return mBluetoothService.disconnectHeadset(device.getAddress());
                } catch (RemoteException e) {
                    Log.e(TAG, "disconnectHeadset");
                    return false;
                }
            }
        }
        public synchronized boolean isAudioConnected(BluetoothDevice device) {
          enforceCallingOrSelfPermission(BLUETOOTH_PERM, "Need BLUETOOTH permission");
          if (device.equals(mAudioConnectedDevice)) return true;
          return false;
        }
        public synchronized BluetoothDevice[] getDevicesMatchingConnectionStates(int[] states) {
            enforceCallingOrSelfPermission(BLUETOOTH_PERM, "Need BLUETOOTH permission");
            ArrayList<BluetoothDevice> headsets = new ArrayList();
            if (mRemoteHeadsets.isEmpty()) {
                return headsets.toArray(new BluetoothDevice[headsets.size()]);
            }
            for (BluetoothDevice device: mRemoteHeadsets.keySet()) {
                int headsetState = getConnectionState(device);
                for (int state : states) {
                    if (state == headsetState) {
                        headsets.add(device);
                        break;
                    }
                }
            }
            return headsets.toArray(new BluetoothDevice[headsets.size()]);
        }
        public boolean startVoiceRecognition(BluetoothDevice device) {
            enforceCallingOrSelfPermission(BLUETOOTH_PERM, "Need BLUETOOTH permission");
            synchronized (BluetoothHeadsetService.this) {
                if (device == null ||
                    mRemoteHeadsets.get(device) == null ||
                    mRemoteHeadsets.get(device).mState != BluetoothProfile.STATE_CONNECTED) {
                    return false;
                }
                return mBtHandsfree.startVoiceRecognition();
            }
        }
        public boolean stopVoiceRecognition(BluetoothDevice device) {
            enforceCallingOrSelfPermission(BLUETOOTH_PERM, "Need BLUETOOTH permission");
            synchronized (BluetoothHeadsetService.this) {
                if (device == null ||
                    mRemoteHeadsets.get(device) == null ||
                    mRemoteHeadsets.get(device).mState != BluetoothProfile.STATE_CONNECTED) {
                    return false;
                }

                return mBtHandsfree.stopVoiceRecognition();
            }
        }
        public int getBatteryUsageHint(BluetoothDevice device) {
            enforceCallingOrSelfPermission(BLUETOOTH_PERM, "Need BLUETOOTH permission");

            return HeadsetBase.getAtInputCount();
        }
        public int getPriority(BluetoothDevice device) {
            enforceCallingOrSelfPermission(BLUETOOTH_ADMIN_PERM,
                "Need BLUETOOTH_ADMIN permission");
            synchronized (BluetoothHeadsetService.this) {
                int priority = Settings.Secure.getInt(getContentResolver(),
                        Settings.Secure.getBluetoothHeadsetPriorityKey(device.getAddress()),
                        BluetoothProfile.PRIORITY_UNDEFINED);
                return priority;
            }
        }

        public boolean setPriority(BluetoothDevice device, int priority) {
            enforceCallingOrSelfPermission(BLUETOOTH_ADMIN_PERM,
                "Need BLUETOOTH_ADMIN permission");
            synchronized (BluetoothHeadsetService.this) {
                Settings.Secure.putInt(getContentResolver(),
                        Settings.Secure.getBluetoothHeadsetPriorityKey(device.getAddress()),
                        priority);
                if (DBG) log("Saved priority " + device + " = " + priority);
                return true;
            }
        }
        public boolean createIncomingConnect(BluetoothDevice device) {
            synchronized (BluetoothHeadsetService.this) {
                HeadsetBase headset;
                setState(device, BluetoothProfile.STATE_CONNECTING);

                IncomingConnectionInfo info = mRemoteHeadsets.get(device).mIncomingInfo;
                headset = new HeadsetBase(mPowerManager, mAdapter,
                                          device,
                                          info.mSocketFd, info.mRfcommChan,
                                          mConnectedStatusHandler);

                mRemoteHeadsets.get(device).mHeadset = headset;

                mConnectingStatusHandler.obtainMessage(RFCOMM_CONNECTED, headset).sendToTarget();
                return true;
          }
      }
        public boolean acceptIncomingConnect(BluetoothDevice device) {
            synchronized (BluetoothHeadsetService.this) {
                HeadsetBase headset;
                BluetoothRemoteHeadset cachedHeadset = mRemoteHeadsets.get(device);
                if (cachedHeadset == null) {
                    Log.e(TAG, "Cached Headset is Null in acceptIncomingConnect");
                    return false;
                }
                IncomingConnectionInfo info = cachedHeadset.mIncomingInfo;
                headset = new HeadsetBase(mPowerManager, mAdapter,
                                          device,
                                          info.mSocketFd, info.mRfcommChan,
                                          mConnectedStatusHandler);

                setState(device, BluetoothProfile.STATE_CONNECTED);

                cachedHeadset.mHeadset = headset;
                mBtHandsfree.connectHeadset(headset, cachedHeadset.mHeadsetType);

                if (DBG) log("Successfully used incoming connection");
                return true;
            }
        }

        public  boolean cancelConnectThread() {
            synchronized (BluetoothHeadsetService.this) {
                if (mConnectThread != null) {
                    // cancel the connection thread
                    mConnectThread.interrupt();
                    try {
                        mConnectThread.join();
                    } catch (InterruptedException e) {
                        Log.e(TAG, "Connection cancelled twice?", e);
                    }
                    mConnectThread = null;
                }
                return true;
            }
        }

        public boolean connectHeadsetInternal(BluetoothDevice device) {
            synchronized (BluetoothHeadsetService.this) {
                BluetoothDevice currDevice = getCurrentDevice();
                if (currDevice == null) {
                    BluetoothRemoteHeadset headset = new BluetoothRemoteHeadset();
                    mRemoteHeadsets.put(device, headset);

                    setState(device, BluetoothProfile.STATE_CONNECTING);
                    if (device.getUuids() == null) {
                        // We might not have got the UUID change notification from
                        // Bluez yet, if we have just paired. Try after 1.5 secs.
                        Message msg = new Message();
                        msg.what = CONNECT_HEADSET_DELAYED;
                        msg.obj = device;
                        mHandler.sendMessageDelayed(msg, 1500);
                    } else {
                        getSdpRecordsAndConnect(device);
                    }
                    return true;
                } else {
                      Log.w(TAG, "connectHeadset(" + device + "): failed: already in state " +
                            mRemoteHeadsets.get(currDevice).mState +
                            " with headset " + currDevice);
                }
                return false;
            }
        }

        public boolean disconnectHeadsetInternal(BluetoothDevice device) {
            synchronized (BluetoothHeadsetService.this) {
                BluetoothRemoteHeadset remoteHeadset = mRemoteHeadsets.get(device);
                if (remoteHeadset == null) return false;

                if (remoteHeadset.mState == BluetoothProfile.STATE_CONNECTED) {
                    // Send a dummy battery level message to force headset
                    // out of sniff mode so that it will immediately notice
                    // the disconnection. We are currently sending it for
                    // handsfree only.
                    // TODO: Call hci_conn_enter_active_mode() from
                    // rfcomm_send_disc() in the kernel instead.
                    // See http://b/1716887
                    setState(device, BluetoothProfile.STATE_DISCONNECTING);

                    HeadsetBase headset = remoteHeadset.mHeadset;
                    if (remoteHeadset.mHeadsetType == BluetoothHandsfree.TYPE_HANDSFREE) {
                        headset.sendURC("+CIEV: 7,3");
                    }

                    if (headset != null) {
                        headset.disconnect();
                        headset = null;
                    }
                    setState(device, BluetoothProfile.STATE_DISCONNECTED);
                    return true;
                } else if (remoteHeadset.mState == BluetoothProfile.STATE_CONNECTING) {
                    // The state machine would have canceled the connect thread.
                    // Just set the state here.
                    setState(device, BluetoothProfile.STATE_DISCONNECTED);
                    return true;
                }
                return false;
            }
        }
        public boolean setAudioState(BluetoothDevice device, int state) {
            synchronized (BluetoothHeadsetService.this) {
                int prevState = BluetoothHeadset.STATE_AUDIO_DISCONNECTED;
                if (state == BluetoothHeadset.STATE_AUDIO_CONNECTED) {
                    prevState = BluetoothHeadset.STATE_AUDIO_DISCONNECTED;
                    mAudioConnectedDevice = device;
                } else if (state == BluetoothHeadset.STATE_AUDIO_DISCONNECTED) {
                    prevState = BluetoothHeadset.STATE_AUDIO_CONNECTED;
                    mAudioConnectedDevice = null;
                }
                Intent intent = new Intent(BluetoothHeadset.ACTION_AUDIO_STATE_CHANGED);
                intent.putExtra(BluetoothHeadset.EXTRA_STATE, state);
                intent.putExtra(BluetoothHeadset.EXTRA_PREVIOUS_STATE, prevState);
                intent.putExtra(BluetoothDevice.EXTRA_DEVICE, device);
                sendBroadcast(intent, android.Manifest.permission.BLUETOOTH);
                if (DBG) log("AudioStateIntent: " + device + " State: " + state
                  + " PrevState: " + prevState);
                return true;
            }

        }
    };

    @Override
    public void onDestroy() {
        super.onDestroy();
        if (DBG) log("Stopping BluetoothHeadsetService");
        unregisterReceiver(mBluetoothReceiver);
        mBtHandsfree.onBluetoothDisabled();
        mAg.stop();
        sHasStarted = false;
        BluetoothDevice device = getCurrentDevice();
        if (device != null) {
            setState(device, BluetoothProfile.STATE_DISCONNECTED);
        }
    }



    private static void log(String msg) {
        Log.d(TAG, msg);
    }
}<|MERGE_RESOLUTION|>--- conflicted
+++ resolved
@@ -490,16 +490,10 @@
             mRemoteHeadsets.get(device).mState = state;
 
             sendBroadcast(intent, BLUETOOTH_PERM);
-<<<<<<< HEAD
-            if (state == BluetoothProfile.STATE_CONNECTING) {
-                // Set the priority to AUTO_CONNECT
-                setPriority(device, BluetoothProfile.PRIORITY_AUTO_CONNECT);
-=======
             if (state == BluetoothHeadset.STATE_CONNECTED) {
                 // Set the priority to AUTO_CONNECT
                 setPriority(device, BluetoothHeadset.PRIORITY_AUTO_CONNECT);
                 adjustOtherHeadsetPriorities(device);
->>>>>>> 8be16c19
             }
        }
     }
