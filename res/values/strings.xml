--- conflicted
+++ resolved
@@ -1477,11 +1477,6 @@
     <!-- Description of the decline on target in the Slide unlock screen. [CHAR LIMIT=NONE] -->
     <string name="description_target_decline">Decline</string>
 
-<<<<<<< HEAD
-    <!-- Setting option name to pick ringtone (a list dialog comes up). [CHAR LIMIT=30] -->
-    <string name="ringtone_title" msgid="5379026328015343686">Phone ringtone</string>
-
-=======
     <!-- Dialog title for the vibration settings for voicemail notifications [CHAR LIMIT=40] -->
     <string name="voicemail_notification_vibrate_when_title" msgid="8731372580674292759">Vibrate</string>
     <!-- Dialog title for the vibration settings for voice mail notifications [CHAR LIMIT=40]-->
@@ -1506,5 +1501,7 @@
         <item>silent</item>
         <item>never</item>
     </string-array>
->>>>>>> ec85aeb5
+
+    <!-- Setting option name to pick ringtone (a list dialog comes up). [CHAR LIMIT=30] -->
+    <string name="ringtone_title" msgid="5379026328015343686">Phone ringtone</string>
 </resources>