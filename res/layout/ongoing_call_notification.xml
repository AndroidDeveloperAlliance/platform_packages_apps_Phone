--- conflicted
+++ resolved
@@ -30,7 +30,6 @@
     <LinearLayout
         android:layout_width="match_parent"
         android:layout_height="wrap_content"
-<<<<<<< HEAD
         android:orientation="horizontal"
         android:paddingTop="3dp"
         >
@@ -40,9 +39,9 @@
              android:paddingLeft="4dip"
              android:layout_marginRight="6dip" />
         <Chronometer android:id="@+id/text1"
+            style="@android:style/TextAppearance.StatusBar.EventContent.Title"
             android:textStyle="bold"
             android:textSize="18sp"
-            android:textColor="#ff000000"
             android:layout_width="wrap_content"
             android:layout_height="wrap_content"
             android:singleLine="true"
@@ -54,10 +53,10 @@
         android:orientation="horizontal"
         >
         <TextView android:id="@+id/text2"
+            style="@android:style/TextAppearance.StatusBar.EventContent"
             android:layout_width="wrap_content"
             android:layout_height="wrap_content"
             android:layout_weight="1"
-            android:textColor="#ff000000"
             android:singleLine="true"
             android:ellipsize="marquee"
             android:fadingEdge="horizontal"
@@ -65,31 +64,4 @@
             android:paddingLeft="4dp"
             />
     </LinearLayout>
-=======
-        android:paddingLeft="4dip"
-        android:layout_marginRight="6dip" />
-
-   <LinearLayout
-       android:layout_width="wrap_content"
-       android:layout_height="wrap_content"
-       android:orientation="vertical"
-       >
-       <Chronometer android:id="@+id/text1"
-           style="@android:style/TextAppearance.StatusBar.EventContent.Title"
-           android:textStyle="bold"
-           android:textSize="18sp"
-           android:layout_width="wrap_content"
-           android:layout_height="wrap_content"
-           android:singleLine="true"
-           />
-       <TextView android:id="@+id/text2"
-           style="@android:style/TextAppearance.StatusBar.EventContent"
-           android:textSize="14sp"
-           android:layout_width="wrap_content"
-           android:layout_height="wrap_content"
-           android:singleLine="true"
-           />
-   </LinearLayout>
-       
->>>>>>> 9e4e9d3c
 </LinearLayout>